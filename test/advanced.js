var config = require(__dirname+'/../config.js');

var thinky = require(__dirname+'/../lib/thinky.js')(config);
var r = thinky.r;

var util = require(__dirname+'/util.js');
var assert = require('assert');
var Promise = require('bluebird');

/*
describe('Advanced cases', function(){
    describe('saveAll', function(){
        it('hasOne - belongsTo', function(done) {
            var name = util.s8();
            var Model = thinky.createModel(name, {
                id: String
            });

            var otherName = util.s8();
            var OtherModel = thinky.createModel(otherName, {
                id: String,
                otherId: String
            });

            Model.hasOne(OtherModel, "has", "id", "otherId");
            OtherModel.belongsTo(Model, "belongsTo", "otherId", "id");

            var values = {};
            var otherValues = {};
            var doc = new Model(values);
            var otherDoc = new OtherModel(otherValues);

            doc.has = otherDoc;

            doc.saveAll().then(function(result) {
                assert.equal(typeof result.id, 'string')
                assert.equal(typeof result.has.id, 'string')
                assert.equal(result.id, result.has.otherId)

                assert.strictEqual(result, doc);
                assert.strictEqual(result.has, doc.has);
                assert.strictEqual(doc.has, otherDoc);

                Model.get(doc.id).getJoin().run().then(function(result) {
                    assert.equal(result.id, doc.id)
                    assert.equal(result.has.id, doc.has.id)
                    assert.equal(result.has.otherId, doc.has.otherId)
                    OtherModel.get(otherDoc.id).getJoin().run().then(function(result) {
                        assert.equal(result.id, otherDoc.id);
                        assert.equal(result.belongsTo.id, doc.id);
                        done()
                    })
                });
            }).error(done);
        });
        it('hasOne - belongsTo', function(done) {
            var name = util.s8();
            var Model = thinky.createModel(name, {
                id: String
            });

            var otherName = util.s8();
            var OtherModel = thinky.createModel(otherName, {
                id: String,
                otherId: String
            });

            Model.hasOne(OtherModel, "has", "id", "otherId");
            OtherModel.belongsTo(Model, "belongsTo", "otherId", "id");

            var values = {};
            var otherValues = {};
            var doc = new Model(values);
            var otherDoc = new OtherModel(otherValues);

            doc.has = otherDoc;
            otherDoc.belongsTo = doc;

            doc.saveAll().then(function(result) {
                assert.equal(typeof result.id, 'string')
                assert.equal(typeof result.has.id, 'string')
                assert.equal(result.id, result.has.otherId)

                assert.strictEqual(result, doc);
                assert.strictEqual(result.has, doc.has);
                assert.strictEqual(doc.has, otherDoc);

                Model.get(doc.id).getJoin().run().then(function(result) {
                    assert.equal(result.id, doc.id)
                    assert.equal(result.has.id, doc.has.id)
                    assert.equal(result.has.otherId, doc.has.otherId)
                    OtherModel.get(otherDoc.id).getJoin().run().then(function(result) {
                        assert.equal(result.id, otherDoc.id);
                        assert.equal(result.belongsTo.id, doc.id);
                        done()
                    })
                });
            }).error(done);
        });
        it('belongsTo - hasOne', function(done) {
            var name = util.s8();
            var Model = thinky.createModel(name, {
                id: String
            });

            var otherName = util.s8();
            var OtherModel = thinky.createModel(otherName, {
                id: String,
                otherId: String
            });

            Model.hasOne(OtherModel, "has", "id", "otherId");
            OtherModel.belongsTo(Model, "belongsTo", "otherId", "id");

            var values = {};
            var otherValues = {};
            var doc = new Model(values);
            var otherDoc = new OtherModel(otherValues);

            otherDoc.belongsTo = doc;

            otherDoc.saveAll().then(function(result) {
                assert.equal(typeof result.id, 'string')
                assert.equal(typeof result.belongsTo.id, 'string')
                assert.equal(result.otherId, result.belongsTo.id)

                assert.strictEqual(result, otherDoc);
                assert.strictEqual(result.belongsTo, otherDoc.belongsTo);
                assert.strictEqual(otherDoc.belongsTo, doc);

                Model.get(doc.id).getJoin().run().then(function(result) {
                    assert.equal(result.id, doc.id)
                    assert.equal(result.has.id, otherDoc.id)
                    assert.equal(result.has.otherId, otherDoc.otherId)
                    OtherModel.get(otherDoc.id).getJoin().run().then(function(result) {
                        assert.equal(result.id, otherDoc.id);
                        assert.equal(result.belongsTo.id, doc.id);
                        done()
                    })
                });
            }).error(done);
        });
        it('belongsTo - hasOne -- circular references', function(done) {
            var name = util.s8();
            var Model = thinky.createModel(name, {
                id: String
            });

            var otherName = util.s8();
            var OtherModel = thinky.createModel(otherName, {
                id: String,
                otherId: String
            });

            Model.hasOne(OtherModel, "has", "id", "otherId");
            OtherModel.belongsTo(Model, "belongsTo", "otherId", "id");

            var values = {};
            var otherValues = {};
            var doc = new Model(values);
            var otherDoc = new OtherModel(otherValues);

            otherDoc.belongsTo = doc;
            doc.has = otherDoc;

            otherDoc.saveAll().then(function(result) {
                assert.equal(typeof result.id, 'string')
                assert.equal(typeof result.belongsTo.id, 'string')
                assert.equal(result.otherId, result.belongsTo.id)

                assert.strictEqual(result, otherDoc);
                assert.strictEqual(result.belongsTo, otherDoc.belongsTo);
                assert.strictEqual(otherDoc.belongsTo, doc);

                Model.get(doc.id).getJoin().run().then(function(result) {
                    assert.equal(result.id, doc.id)
                    assert.equal(result.has.id, otherDoc.id)
                    assert.equal(result.has.otherId, otherDoc.otherId)
                    OtherModel.get(otherDoc.id).getJoin().run().then(function(result) {
                        assert.equal(result.id, otherDoc.id);
                        assert.equal(result.belongsTo.id, doc.id);
                        done()
                    })
                });
            }).error(done);
        });
        it('hasMany - belongsTo', function(done) {
            var name = util.s8();
            var Model = thinky.createModel(name, {
                id: String
            });

            var otherName = util.s8();
            var OtherModel = thinky.createModel(otherName, {
                id: String,
                otherId: String
            });

            Model.hasMany(OtherModel, "has", "id", "otherId");
            OtherModel.belongsTo(Model, "belongsTo", "otherId", "id");

            var values = {};
            var otherValues = {};
            var doc = new Model(values);
            var otherDocs = [new OtherModel(otherValues), new OtherModel(otherValues), new OtherModel(otherValues)];

            doc.has = otherDocs;

            doc.saveAll().then(function(result) {
                assert.equal(typeof result.id, 'string');
                assert.equal(result.has.length, 3);
                for(var i=0; i<result.has.length; i++) {
                    assert.equal(typeof result.has[i].id, 'string')
                    assert.equal(result.has[i].otherId, result.id)
                }

                assert.strictEqual(result, doc);
                for(var i=0; i<result.has.length; i++) {
                    assert.strictEqual(result.has[i], doc.has[i]);
                }
                assert.strictEqual(doc.has, otherDocs);

                util.sortById(otherDocs);
                Model.get(doc.id).getJoin({has: { _order: "id"}}).run().then(function(result) {
                    assert.equal(result.id, doc.id);
                    assert.equal(result.has[0].id, doc.has[0].id);
                    assert.equal(result.has[1].id, doc.has[1].id);
                    assert.equal(result.has[2].id, doc.has[2].id);

                    assert.equal(result.has[0].otherId, result.id);
                    assert.equal(result.has[1].otherId, result.id);
                    assert.equal(result.has[2].otherId, result.id);

                    OtherModel.getAll(doc.id, {index: "otherId"}).getJoin().run().then(function(result) {
                        assert.equal(result.length, 3);
                        done()
                    })
                });
            }).error(done);
        });
        it('hasMany - belongsTo', function(done) {
            var name = util.s8();
            var Model = thinky.createModel(name, {
                id: String
            });

            var otherName = util.s8();
            var OtherModel = thinky.createModel(otherName, {
                id: String,
                otherId: String
            });

            Model.hasMany(OtherModel, "has", "id", "otherId");
            OtherModel.belongsTo(Model, "belongsTo", "otherId", "id");

            var values = {};
            var otherValues = {};
            var doc = new Model(values);
            var otherDocs = [new OtherModel(otherValues), new OtherModel(otherValues), new OtherModel(otherValues)];

            doc.has = otherDocs;
            otherDocs[0].belongsTo = doc;
            otherDocs[1].belongsTo = doc;
            otherDocs[2].belongsTo = doc;

            doc.saveAll().then(function(result) {
                assert.equal(typeof result.id, 'string');
                assert.equal(result.has.length, 3);
                for(var i=0; i<result.has.length; i++) {
                    assert.equal(typeof result.has[i].id, 'string')
                    assert.equal(result.has[i].otherId, result.id)
                }

                assert.strictEqual(result, doc);
                for(var i=0; i<result.has.length; i++) {
                    assert.strictEqual(result.has[i], doc.has[i]);
                }
                assert.strictEqual(doc.has, otherDocs);

                util.sortById(otherDocs);
                Model.get(doc.id).getJoin({has: { _order: "id"}}).run().then(function(result) {
                    assert.equal(result.id, doc.id);
                    assert.equal(result.has[0].id, doc.has[0].id);
                    assert.equal(result.has[1].id, doc.has[1].id);
                    assert.equal(result.has[2].id, doc.has[2].id);

                    assert.equal(result.has[0].otherId, result.id);
                    assert.equal(result.has[1].otherId, result.id);
                    assert.equal(result.has[2].otherId, result.id);

                    OtherModel.getAll(doc.id, {index: "otherId"}).getJoin().run().then(function(result) {
                        assert.equal(result.length, 3);
                        done()
                    })
                });
            }).error(done);
        });
        it('belongsTo - hasMany -- circular references', function(done) {
            var name = util.s8();
            var Model = thinky.createModel(name, {
                id: String
            });

            var otherName = util.s8();
            var OtherModel = thinky.createModel(otherName, {
                id: String,
                otherId: String
            });

            Model.hasMany(OtherModel, "has", "id", "otherId");
            OtherModel.belongsTo(Model, "belongsTo", "otherId", "id");

            var values = {};
            var otherValues = {};
            var doc = new Model(values);
            var otherDocs = [new OtherModel(otherValues), new OtherModel(otherValues), new OtherModel(otherValues)];

            doc.has = otherDocs;
            otherDocs[0].belongsTo = doc;
            otherDocs[1].belongsTo = doc;
            otherDocs[2].belongsTo = doc;

            otherDocs[0].saveAll().then(function(result) {
                assert.equal(typeof otherDocs[0].id, 'string');
                assert.equal(otherDocs[0].belongsTo.id, doc.id);

                otherDocs[1].saveAll().then(function(result) {
                    assert.equal(typeof otherDocs[1].id, 'string');
                    assert.equal(otherDocs[1].belongsTo.id, doc.id);

                    otherDocs[2].saveAll().then(function(result) {
                        assert.equal(typeof otherDocs[2].id, 'string');
                        assert.equal(otherDocs[2].belongsTo.id, doc.id);

                        util.sortById(otherDocs);
                        Model.get(doc.id).getJoin({has: { _order: "id"}}).run().then(function(result) {
                            assert.equal(result.id, doc.id);
                            assert.equal(result.has[0].id, doc.has[0].id);
                            assert.equal(result.has[1].id, doc.has[1].id);
                            assert.equal(result.has[2].id, doc.has[2].id);

                            assert.equal(result.has[0].otherId, result.id);
                            assert.equal(result.has[1].otherId, result.id);
                            assert.equal(result.has[2].otherId, result.id);

                            OtherModel.getAll(doc.id, {index: "otherId"}).getJoin().run().then(function(result) {
                                assert.equal(result.length, 3);
                                done()
                            })
                        });
                    });
                });
            }).error(done);
        });
        it('hasAndBelongsToMany -- primary keys', function(done) {
            var name = util.s8();
            var Model = thinky.createModel(name, {
                id: String
            });

            var otherName = util.s8();
            var OtherModel = thinky.createModel(otherName, {
                id: String
            });

            Model.hasAndBelongsToMany(OtherModel, "links", "id", "id");
            OtherModel.hasAndBelongsToMany(Model, "links", "id", "id");

            var values = {};
            var otherValues = {};
            var doc1 = new Model({});
            var doc2 = new Model({});
            var otherDoc1 = new OtherModel({});
            var otherDoc2 = new OtherModel({});
            var otherDoc3 = new OtherModel({});
            var otherDoc4 = new OtherModel({});

            doc1.links = [otherDoc1, otherDoc2, otherDoc4]
            doc2.links = [otherDoc2, otherDoc3, otherDoc4]

            doc1.saveAll().then(function(result) {
                util.sortById(doc1.links);
                doc2.saveAll().then(function(result) {
                    util.sortById(doc2.links);
                    Model.get(doc1.id).getJoin({links: { _order: "id"}}).run().then(function(result) {
                        assert.equal(result.id, doc1.id);
                        assert.equal(result.links[0].id, doc1.links[0].id);
                        assert.equal(result.links[1].id, doc1.links[1].id);
                        assert.equal(result.links[2].id, doc1.links[2].id);
                        Model.get(doc2.id).getJoin({links: { _order: "id"}}).run().then(function(result) {
                            assert.equal(result.id, doc2.id);
                            assert.equal(result.links[0].id, doc2.links[0].id);
                            assert.equal(result.links[1].id, doc2.links[1].id);
                            assert.equal(result.links[2].id, doc2.links[2].id);
                            done()
                        })
                    });
                });
            }).error(done);
        });

        it('hasAndBelongsToMany -- primary keys -- circular references', function(done) {
            var name = util.s8();
            var Model = thinky.createModel(name, {
                id: String
            });

            var otherName = util.s8();
            var OtherModel = thinky.createModel(otherName, {
                id: String
            });

            Model.hasAndBelongsToMany(OtherModel, "links", "id", "id");
            
            OtherModel.hasAndBelongsToMany(Model, "links2", "id", "id");

            var values = {};
            var otherValues = {};
            var doc1 = new Model({});
            var doc2 = new Model({});
            var otherDoc1 = new OtherModel({});
            var otherDoc2 = new OtherModel({});
            var otherDoc3 = new OtherModel({});
            var otherDoc4 = new OtherModel({});

            doc1.links = [otherDoc1, otherDoc2, otherDoc4]
            doc2.links = [otherDoc2, otherDoc3, otherDoc4]
            otherDoc1.links2 = [doc1];
            otherDoc2.links2 = [doc1, doc2];
            otherDoc3.links2 = [doc2];
            otherDoc4.links2 = [doc1, doc2];

            doc1.saveAll().then(function(result) {
                // All docs are saved
                assert.equal(doc1.isSaved(), true);
                assert.equal(doc1.links[0].isSaved(), true);
                assert.equal(doc1.links[1].isSaved(), true);
                assert.equal(doc1.links[2].isSaved(), true);
                assert.strictEqual(doc1, result);
                
                // All saved docs have an id
                assert.equal(typeof doc1.id, 'string');
                assert.equal(typeof doc1.links[0].id, 'string');
                assert.equal(typeof doc1.links[1].id, 'string');
                assert.equal(typeof doc1.links[2].id, 'string');
                util.sortById(doc1.links);

                doc2.saveAll().then(function(result) {
                    // All docs are saved
                    assert.equal(doc2.isSaved(), true);
                    assert.equal(doc2.links[0].isSaved(), true);
                    assert.equal(doc2.links[1].isSaved(), true);
                    assert.equal(doc2.links[2].isSaved(), true);
                    assert.strictEqual(doc2, result);

                    // All saved docs have an id
                    assert.equal(typeof doc2.id, 'string');
                    assert.equal(typeof doc2.links[0].id, 'string');
                    assert.equal(typeof doc2.links[1].id, 'string');
                    assert.equal(typeof doc2.links[2].id, 'string');
                    util.sortById(doc2.links);

                    util.sortById(doc2.links);

                    // doc1 and doc2 share two common links
                    var map = {}
                    for(var i=0; i<doc1.links.length; i++) {
                        map[doc1.links[i].id] = true
                    }
                    var count = 0;
                    for(var i=0; i<doc2.links.length; i++) {
                        if (map[doc2.links[i].id] != true) {
                            count++;
                        }
                    }
                    assert(count,2);

                    util.sortById(otherDoc1.links2);
                    util.sortById(otherDoc2.links2);
                    util.sortById(otherDoc3.links2);
                    util.sortById(otherDoc4.links2);

                    Model.get(doc1.id).getJoin({links: { _order: "id"}}).run().then(function(result) {
                        assert.equal(result.id, doc1.id);
                        assert.equal(result.links[0].id, doc1.links[0].id);
                        assert.equal(result.links[1].id, doc1.links[1].id);
                        assert.equal(result.links[2].id, doc1.links[2].id);
                        Model.get(doc2.id).getJoin({links: { _order: "id"}}).run().then(function(result) {
                            assert.equal(result.id, doc2.id);
                            assert.equal(result.links[0].id, doc2.links[0].id);
                            assert.equal(result.links[1].id, doc2.links[1].id);
                            assert.equal(result.links[2].id, doc2.links[2].id);
                            OtherModel.get(otherDoc1.id).getJoin().run().then(function(result) {
                                assert.equal(result.id, otherDoc1.id);
                                assert.equal(result.links2[0].id, otherDoc1.links2[0].id)
                                OtherModel.get(otherDoc2.id).getJoin({links2: { _order: "id"}}).run().then(function(result) {
                                    assert.equal(result.id, otherDoc2.id);
                                    assert.equal(result.links2[0].id, otherDoc2.links2[0].id)
                                    assert.equal(result.links2[1].id, otherDoc2.links2[1].id)
                                    OtherModel.get(otherDoc3.id).getJoin({links2: { _order: "id"}}).run().then(function(result) {
                                        assert.equal(result.id, otherDoc3.id);
                                        assert.equal(result.links2[0].id, otherDoc3.links2[0].id)
                                        OtherModel.get(otherDoc4.id).getJoin({links2: { _order: "id"}}).run().then(function(result) {
                                            assert.equal(result.id, otherDoc4.id);
                                            assert.equal(result.links2[0].id, otherDoc4.links2[0].id)
                                            assert.equal(result.links2[1].id, otherDoc4.links2[1].id)
                                            done();
                                        });
                                    });
                                });
                            });
                        });
                    });
                });
            }).error(done);
        });
    });
    describe('deleteAll', function(){
        it('hasOne - belongsTo -- no arg', function(done) {
            var name = util.s8();
            var Model = thinky.createModel(name, {
                id: String
            });

            var otherName = util.s8();
            var OtherModel = thinky.createModel(otherName, {
                id: String,
                otherId: String
            });

            Model.hasOne(OtherModel, "has", "id", "otherId");
            OtherModel.belongsTo(Model, "belongsTo", "otherId", "id");

            var values = {};
            var otherValues = {};
            var doc = new Model(values);
            var otherDoc = new OtherModel(otherValues);

            doc.has = otherDoc;
            otherDoc.belongsTo = doc;

            doc.saveAll().then(function(result) {
                assert.equal(typeof result.id, 'string')
                assert.equal(typeof result.has.id, 'string')
                assert.equal(result.id, result.has.otherId)

                assert.strictEqual(result, doc);
                assert.strictEqual(result.has, doc.has);
                assert.strictEqual(doc.has, otherDoc);

                doc.deleteAll().then(function(result) {

                    Model.get(doc.id).run().error(function(error) {
                        assert(error.message.match(/^Cannot build a new instance of/))
                        OtherModel.get(otherDoc.id).run().error(function(error) {
                            assert(error.message.match(/^Cannot build a new instance of/))
                            done()
                        });
                    });
                });
            }).error(done);
        });
        it('hasOne - belongsTo -- with modelToDelete', function(done) {
            var name = util.s8();
            var Model = thinky.createModel(name, {
                id: String
            });

            var otherName = util.s8();
            var OtherModel = thinky.createModel(otherName, {
                id: String,
                otherId: String
            });

            Model.hasOne(OtherModel, "has", "id", "otherId");
            OtherModel.belongsTo(Model, "belongsTo", "otherId", "id");

            var values = {};
            var otherValues = {};
            var doc = new Model(values);
            var otherDoc = new OtherModel(otherValues);

            doc.has = otherDoc;
            otherDoc.belongsTo = doc;

            doc.saveAll().then(function(result) {
                assert.equal(typeof result.id, 'string')
                assert.equal(typeof result.has.id, 'string')
                assert.equal(result.id, result.has.otherId)

                assert.strictEqual(result, doc);
                assert.strictEqual(result.has, doc.has);
                assert.strictEqual(doc.has, otherDoc);

                doc.deleteAll({has: true}).then(function(result) {
                    Model.get(doc.id).run().error(function(error) {
                        assert(error.message.match(/^Cannot build a new instance of/))
                        OtherModel.get(otherDoc.id).run().error(function(error) {
                            assert(error.message.match(/^Cannot build a new instance of/))
                            done()
                        });
                    });
                });
            }).error(done);
        });
        it('hasOne - belongsTo -- with empty modelToDelete', function(done) {
            var name = util.s8();
            var Model = thinky.createModel(name, {
                id: String
            });

            var otherName = util.s8();
            var OtherModel = thinky.createModel(otherName, {
                id: String,
                otherId: String
            });

            Model.hasOne(OtherModel, "has", "id", "otherId");
            OtherModel.belongsTo(Model, "belongsTo", "otherId", "id");

            var values = {};
            var otherValues = {};
            var doc = new Model(values);
            var otherDoc = new OtherModel(otherValues);

            doc.has = otherDoc;
            otherDoc.belongsTo = doc;

            doc.saveAll().then(function(result) {
                assert.equal(typeof result.id, 'string')
                assert.equal(typeof result.has.id, 'string')
                assert.equal(result.id, result.has.otherId)

                assert.strictEqual(result, doc);
                assert.strictEqual(result.has, doc.has);
                assert.strictEqual(doc.has, otherDoc);

                doc.deleteAll({}).then(function(result) {
                    Model.get(doc.id).run().error(function(error) {
                        assert(error.message.match(/^Cannot build a new instance of/))
                        OtherModel.get(otherDoc.id).run().then(function(result) {
                            assert.equal(result.id, otherDoc.id);
                            done()
                        });
                    });
                });
            }).error(done);
        });
        it('hasOne - belongsTo -- with non matching modelToDelete', function(done) {
            var name = util.s8();
            var Model = thinky.createModel(name, {
                id: String
            });

            var otherName = util.s8();
            var OtherModel = thinky.createModel(otherName, {
                id: String,
                otherId: String
            });

            Model.hasOne(OtherModel, "has", "id", "otherId");
            OtherModel.belongsTo(Model, "belongsTo", "otherId", "id");

            var values = {};
            var otherValues = {};
            var doc = new Model(values);
            var otherDoc = new OtherModel(otherValues);

            doc.has = otherDoc;
            otherDoc.belongsTo = doc;

            doc.saveAll().then(function(result) {
                assert.equal(typeof result.id, 'string')
                assert.equal(typeof result.has.id, 'string')
                assert.equal(result.id, result.has.otherId)

                assert.strictEqual(result, doc);
                assert.strictEqual(result.has, doc.has);
                assert.strictEqual(doc.has, otherDoc);

                doc.deleteAll({foo: {bar: true}}).then(function(result) {
                    Model.get(doc.id).run().error(function(error) {
                        assert(error.message.match(/^Cannot build a new instance of/))
                        OtherModel.get(otherDoc.id).run().then(function(result) {
                            assert.equal(result.id, otherDoc.id);
                            done()
                        });
                    });
                });
            }).error(done);
        });
        it('belongsTo - hasOne -- with no arg', function(done) {
            var name = util.s8();
            var Model = thinky.createModel(name, {
                id: String
            });

            var otherName = util.s8();
            var OtherModel = thinky.createModel(otherName, {
                id: String,
                otherId: String
            });

            Model.hasOne(OtherModel, "has", "id", "otherId");
            OtherModel.belongsTo(Model, "belongsTo", "otherId", "id");

            var values = {};
            var otherValues = {};
            var doc = new Model(values);
            var otherDoc = new OtherModel(otherValues);

            otherDoc.belongsTo = doc;
            doc.has = otherDoc;

            otherDoc.saveAll().then(function(result) {
                assert.equal(typeof result.id, 'string')
                assert.equal(typeof result.belongsTo.id, 'string')
                assert.equal(result.otherId, result.belongsTo.id)

                assert.strictEqual(result, otherDoc);
                assert.strictEqual(result.belongsTo, otherDoc.belongsTo);
                assert.strictEqual(otherDoc.belongsTo, doc);

                otherDoc.deleteAll().then(function(result) {
                    Model.get(doc.id).run().error(function(error) {
                        assert(error.message.match(/^Cannot build a new instance of/))
                        OtherModel.get(otherDoc.id).run().error(function(error) {
                            assert(error.message.match(/^Cannot build a new instance of/))
                            done()
                        });
                    });
                });
            }).error(done);
        });
        it('belongsTo - hasOne -- with modelToDelete', function(done) {
            var name = util.s8();
            var Model = thinky.createModel(name, {
                id: String
            });

            var otherName = util.s8();
            var OtherModel = thinky.createModel(otherName, {
                id: String,
                otherId: String
            });

            Model.hasOne(OtherModel, "has", "id", "otherId");
            OtherModel.belongsTo(Model, "belongsTo", "otherId", "id");

            var values = {};
            var otherValues = {};
            var doc = new Model(values);
            var otherDoc = new OtherModel(otherValues);

            otherDoc.belongsTo = doc;
            doc.has = otherDoc;

            otherDoc.saveAll().then(function(result) {
                assert.equal(typeof result.id, 'string')
                assert.equal(typeof result.belongsTo.id, 'string')
                assert.equal(result.otherId, result.belongsTo.id)

                assert.strictEqual(result, otherDoc);
                assert.strictEqual(result.belongsTo, otherDoc.belongsTo);
                assert.strictEqual(otherDoc.belongsTo, doc);

                otherDoc.deleteAll({belongsTo: true}).then(function(result) {
                    Model.get(doc.id).run().error(function(error) {
                        assert(error.message.match(/^Cannot build a new instance of/))
                        OtherModel.get(otherDoc.id).run().error(function(error) {
                            assert(error.message.match(/^Cannot build a new instance of/))
                            done()
                        });
                    });
                });
            }).error(done);
        });
        it('belongsTo - hasOne -- with empty modelToDelete', function(done) {
            var name = util.s8();
            var Model = thinky.createModel(name, {
                id: String
            });

            var otherName = util.s8();
            var OtherModel = thinky.createModel(otherName, {
                id: String,
                otherId: String
            });

            Model.hasOne(OtherModel, "has", "id", "otherId");
            OtherModel.belongsTo(Model, "belongsTo", "otherId", "id");

            var values = {};
            var otherValues = {};
            var doc = new Model(values);
            var otherDoc = new OtherModel(otherValues);

            otherDoc.belongsTo = doc;
            doc.has = otherDoc;

            otherDoc.saveAll().then(function(result) {
                assert.equal(typeof result.id, 'string')
                assert.equal(typeof result.belongsTo.id, 'string')
                assert.equal(result.otherId, result.belongsTo.id)

                assert.strictEqual(result, otherDoc);
                assert.strictEqual(result.belongsTo, otherDoc.belongsTo);
                assert.strictEqual(otherDoc.belongsTo, doc);

                otherDoc.deleteAll({}).then(function(result) {
                    Model.get(doc.id).run().then(function(result) {
                        assert.equal(result.id, doc.id);
                        OtherModel.get(otherDoc.id).run().error(function(error) {
                            assert(error.message.match(/^Cannot build a new instance of/))
                            done()
                        });
                    });
                });
            }).error(done);
        });

        it('hasMany - belongsTo', function(done) {
            var name = util.s8();
            var Model = thinky.createModel(name, {
                id: String
            });

            var otherName = util.s8();
            var OtherModel = thinky.createModel(otherName, {
                id: String,
                otherId: String
            });

            Model.hasMany(OtherModel, "has", "id", "otherId");
            OtherModel.belongsTo(Model, "belongsTo", "otherId", "id");

            var values = {};
            var otherValues = {};
            var doc = new Model(values);
            var otherDocs = [new OtherModel(otherValues), new OtherModel(otherValues), new OtherModel(otherValues)];

            doc.has = otherDocs;
            otherDocs[0].belongsTo = doc;
            otherDocs[1].belongsTo = doc;
            otherDocs[2].belongsTo = doc;

            doc.saveAll().then(function(result) {
                assert.equal(typeof result.id, 'string');
                assert.equal(result.has.length, 3);
                for(var i=0; i<result.has.length; i++) {
                    assert.equal(typeof result.has[i].id, 'string')
                    assert.equal(result.has[i].otherId, result.id)
                }

                assert.strictEqual(result, doc);
                for(var i=0; i<result.has.length; i++) {
                    assert.strictEqual(result.has[i], doc.has[i]);
                }
                assert.strictEqual(doc.has, otherDocs);

                util.sortById(otherDocs);
                doc.deleteAll().then(function(result) {
                    Model.get(doc.id).run().error(function(error) {
                        assert(error.message.match(/^Cannot build a new instance of/))
                        OtherModel.getAll(doc.id, {index: "otherId"}).run().then(function(result) {
                            assert.equal(result.length, 0);
                            done()
                        });
                    });
                });
            }).error(done);
        });
        it('hasMany - belongsTo -- empty modelToDelete', function(done) {
            var name = util.s8();
            var Model = thinky.createModel(name, {
                id: String
            });

            var otherName = util.s8();
            var OtherModel = thinky.createModel(otherName, {
                id: String,
                otherId: String
            });

            Model.hasMany(OtherModel, "has", "id", "otherId");
            OtherModel.belongsTo(Model, "belongsTo", "otherId", "id");

            var values = {};
            var otherValues = {};
            var doc = new Model(values);
            var otherDocs = [new OtherModel(otherValues), new OtherModel(otherValues), new OtherModel(otherValues)];

            doc.has = otherDocs;
            otherDocs[0].belongsTo = doc;
            otherDocs[1].belongsTo = doc;
            otherDocs[2].belongsTo = doc;

            doc.saveAll().then(function(result) {
                assert.equal(typeof result.id, 'string');
                assert.equal(result.has.length, 3);
                for(var i=0; i<result.has.length; i++) {
                    assert.equal(typeof result.has[i].id, 'string')
                    assert.equal(result.has[i].otherId, result.id)
                }

                assert.strictEqual(result, doc);
                for(var i=0; i<result.has.length; i++) {
                    assert.strictEqual(result.has[i], doc.has[i]);
                }
                assert.strictEqual(doc.has, otherDocs);

                util.sortById(otherDocs);

                doc.deleteAll({}).then(function(result) {
                    Model.get(doc.id).run().error(function(error) {
                        assert(error.message.match(/^Cannot build a new instance of/))
                        OtherModel.getAll(otherDocs[0].id, otherDocs[1].id, otherDocs[2].id, {index: "id"}).run().then(function(result) {
                            assert.equal(result.length, 3);
                            OtherModel.getAll(doc.id, {index: "otherId"}).run().then(function(result) {
                                assert.equal(result.length, 0);
                                done()
                            });
                        });
                    });
                });

            }).error(done);
        });
        it('hasMany - belongsTo -- good modelToDelete', function(done) {
            var name = util.s8();
            var Model = thinky.createModel(name, {
                id: String
            });

            var otherName = util.s8();
            var OtherModel = thinky.createModel(otherName, {
                id: String,
                otherId: String
            });

            Model.hasMany(OtherModel, "has", "id", "otherId");
            OtherModel.belongsTo(Model, "belongsTo", "otherId", "id");

            var values = {};
            var otherValues = {};
            var doc = new Model(values);
            var otherDocs = [new OtherModel(otherValues), new OtherModel(otherValues), new OtherModel(otherValues)];

            doc.has = otherDocs;
            otherDocs[0].belongsTo = doc;
            otherDocs[1].belongsTo = doc;
            otherDocs[2].belongsTo = doc;

            doc.saveAll().then(function(result) {
                assert.equal(typeof result.id, 'string');
                assert.equal(result.has.length, 3);
                for(var i=0; i<result.has.length; i++) {
                    assert.equal(typeof result.has[i].id, 'string')
                    assert.equal(result.has[i].otherId, result.id)
                }

                assert.strictEqual(result, doc);
                for(var i=0; i<result.has.length; i++) {
                    assert.strictEqual(result.has[i], doc.has[i]);
                }
                assert.strictEqual(doc.has, otherDocs);

                util.sortById(otherDocs);

                doc.deleteAll({has: true}).then(function(result) {
                    Model.get(doc.id).run().error(function(error) {
                        assert(error.message.match(/^Cannot build a new instance of/))
                        OtherModel.getAll(otherDocs[0].id, otherDocs[1].id, otherDocs[2].id, {index: "id"}).run().then(function(result) {
                            assert.equal(result.length, 0);
                            OtherModel.getAll(doc.id, {index: "otherId"}).run().then(function(result) {
                                assert.equal(result.length, 0);
                                done()
                            });
                        });


                    });
                });

            }).error(done);
        });
        it('hasMany - belongsTo -- non matching modelToDelete', function(done) {
            var name = util.s8();
            var Model = thinky.createModel(name, {
                id: String
            });

            var otherName = util.s8();
            var OtherModel = thinky.createModel(otherName, {
                id: String,
                otherId: String
            });

            Model.hasMany(OtherModel, "has", "id", "otherId");
            OtherModel.belongsTo(Model, "belongsTo", "otherId", "id");

            var values = {};
            var otherValues = {};
            var doc = new Model(values);
            var otherDocs = [new OtherModel(otherValues), new OtherModel(otherValues), new OtherModel(otherValues)];

            doc.has = otherDocs;
            otherDocs[0].belongsTo = doc;
            otherDocs[1].belongsTo = doc;
            otherDocs[2].belongsTo = doc;

            doc.saveAll().then(function(result) {
                assert.equal(typeof result.id, 'string');
                assert.equal(result.has.length, 3);
                for(var i=0; i<result.has.length; i++) {
                    assert.equal(typeof result.has[i].id, 'string')
                    assert.equal(result.has[i].otherId, result.id)
                }

                assert.strictEqual(result, doc);
                for(var i=0; i<result.has.length; i++) {
                    assert.strictEqual(result.has[i], doc.has[i]);
                }
                assert.strictEqual(doc.has, otherDocs);

                util.sortById(otherDocs);

                doc.deleteAll({foo: true}).then(function(result) {
                    Model.get(doc.id).run().error(function(error) {
                        assert(error.message.match(/^Cannot build a new instance of/))
                        OtherModel.getAll(otherDocs[0].id, otherDocs[1].id, otherDocs[2].id, {index: "id"}).run().then(function(result) {
                            assert.equal(result.length, 3);
                            OtherModel.getAll(doc.id, {index: "otherId"}).run().then(function(result) {
                                assert.equal(result.length, 0);
                                done()
                            });
                        });

                    });
                });

            }).error(done);
        });
        it('belongsTo - hasMany -- circular references', function(done) {
            var name = util.s8();
            var Model = thinky.createModel(name, {
                id: String
            });

            var otherName = util.s8();
            var OtherModel = thinky.createModel(otherName, {
                id: String,
                otherId: String
            });

            Model.hasMany(OtherModel, "has", "id", "otherId");
            OtherModel.belongsTo(Model, "belongsTo", "otherId", "id");

            var values = {};
            var otherValues = {};
            var doc = new Model(values);
            var otherDocs = [new OtherModel(otherValues), new OtherModel(otherValues), new OtherModel(otherValues)];

            doc.has = otherDocs;
            otherDocs[0].belongsTo = doc;
            otherDocs[1].belongsTo = doc;
            otherDocs[2].belongsTo = doc;

            doc.saveAll().then(function(result) {
                otherDocs[0].deleteAll().then(function(result) {
                    assert.equal(otherDocs[0].isSaved(), false);
                    assert.equal(doc.isSaved(), false);
                    assert.equal(otherDocs[1].isSaved(), true);
                    assert.equal(otherDocs[2].isSaved(), true);
                    OtherModel.count().execute().then(function(result) {
                        assert.equal(result, 2);
                        done();
                    });
                });
            }).error(done);
        });
        it('belongsTo - hasMany -- must manually overwrite', function(done) {
            var name = util.s8();
            var Model = thinky.createModel(name, {
                id: String
            });

            var otherName = util.s8();
            var OtherModel = thinky.createModel(otherName, {
                id: String,
                otherId: String
            });

            Model.hasMany(OtherModel, "has", "id", "otherId");
            OtherModel.belongsTo(Model, "belongsTo", "otherId", "id");

            var values = {};
            var otherValues = {};
            var doc = new Model(values);
            var otherDocs = [new OtherModel(otherValues), new OtherModel(otherValues), new OtherModel(otherValues)];

            doc.has = otherDocs;
            otherDocs[0].belongsTo = doc;
            otherDocs[1].belongsTo = doc;
            otherDocs[2].belongsTo = doc;

            doc.saveAll().then(function(result) {
                otherDocs[0].deleteAll({belongsTo: {has: true}}).then(function(result) {
                    assert.equal(otherDocs[0].isSaved(), false);
                    assert.equal(doc.isSaved(), false);
                    assert.equal(otherDocs[1].isSaved(), false);
                    assert.equal(otherDocs[2].isSaved(), false);
                    OtherModel.count().execute().then(function(result) {
                        assert.equal(result, 0);
                        done();
                    });
                });
            }).error(done);
        });
        it('hasAndBelongsToMany -- primary keys -- does not delete back the same type', function(done) {
            var name = util.s8();
            var Model = thinky.createModel(name, {
                id: String
            });

            var otherName = util.s8();
            var OtherModel = thinky.createModel(otherName, {
                id: String
            });

            Model.hasAndBelongsToMany(OtherModel, "links", "id", "id");
            OtherModel.hasAndBelongsToMany(Model, "links", "id", "id");

            var values = {};
            var otherValues = {};
            var doc1 = new Model({});
            var doc2 = new Model({});
            var otherDoc1 = new OtherModel({});
            var otherDoc2 = new OtherModel({});
            var otherDoc3 = new OtherModel({});
            var otherDoc4 = new OtherModel({});

            doc1.links = [otherDoc1, otherDoc2, otherDoc4]
            doc2.links = [otherDoc2, otherDoc3, otherDoc4]

            doc1.saveAll().then(function(result) {
                util.sortById(doc1.links);
                doc2.saveAll().then(function(result) {
                    util.sortById(doc2.links);
                    doc1.deleteAll().then(function(result) {
                        assert.equal(doc1.isSaved(), false)
                        assert.equal(doc2.isSaved(), true)
                        assert.equal(otherDoc1.isSaved(), false);
                        assert.equal(otherDoc2.isSaved(), false);
                        assert.equal(otherDoc4.isSaved(), false);
                        assert.equal(otherDoc3.isSaved(), true);
                        done();
                    });
                });
            }).error(done);
        });
        it('hasAndBelongsToMany -- primary keys -- breaking through deletedModel - 1', function(done) {
            var name = util.s8();
            var Model = thinky.createModel(name, {
                id: String
            });

            var otherName = util.s8();
            var OtherModel = thinky.createModel(otherName, {
                id: String
            });

            Model.hasAndBelongsToMany(OtherModel, "links", "id", "id");
            OtherModel.hasAndBelongsToMany(Model, "links2", "id", "id");

            var values = {};
            var otherValues = {};
            var doc1 = new Model({});
            var doc2 = new Model({});
            var otherDoc1 = new OtherModel({});
            var otherDoc2 = new OtherModel({});
            var otherDoc3 = new OtherModel({});
            var otherDoc4 = new OtherModel({});

            doc1.links = [otherDoc1, otherDoc2, otherDoc4]
            doc2.links = [otherDoc2, otherDoc3, otherDoc4]

            otherDoc1.links2 = [doc1];
            otherDoc2.links2 = [doc1, doc2];
            otherDoc3.links2 = [doc2];
            otherDoc4.links2 = [doc1, doc2];

            doc1.saveAll().then(function(result) {
                util.sortById(doc1.links);
                doc2.saveAll().then(function(result) {
                    util.sortById(doc2.links);

                    doc1.deleteAll({links: {links2: true}}).then(function(result) {
                        assert.equal(doc1.isSaved(), false)
                        assert.equal(otherDoc1.isSaved(), false);
                        assert.equal(otherDoc2.isSaved(), false);
                        assert.equal(otherDoc4.isSaved(), false);
                        assert.equal(otherDoc3.isSaved(), true);

                        assert.equal(doc2.isSaved(), false)
                        done();
                    });
                });
            }).error(done);
        });
        it('hasAndBelongsToMany -- primary keys -- breaking through deletedModel - 2', function(done) {
            var name = util.s8();
            var Model = thinky.createModel(name, {
                id: String
            });

            var otherName = util.s8();
            var OtherModel = thinky.createModel(otherName, {
                id: String
            });

            Model.hasAndBelongsToMany(OtherModel, "links", "id", "id");
            OtherModel.hasAndBelongsToMany(Model, "links2", "id", "id");

            var values = {};
            var otherValues = {};
            var doc1 = new Model({});
            var doc2 = new Model({});
            var otherDoc1 = new OtherModel({});
            var otherDoc2 = new OtherModel({});
            var otherDoc3 = new OtherModel({});
            var otherDoc4 = new OtherModel({});

            doc1.links = [otherDoc1, otherDoc2, otherDoc4]
            doc2.links = [otherDoc2, otherDoc3, otherDoc4]

            otherDoc1.links2 = [doc1];
            otherDoc2.links2 = [doc1, doc2];
            otherDoc3.links2 = [doc2];
            otherDoc4.links2 = [doc1, doc2];

            doc1.saveAll().then(function(result) {
                util.sortById(doc1.links);
                doc2.saveAll().then(function(result) {
                    util.sortById(doc2.links);

                    otherDoc4.deleteAll({links2: {links: true}}).then(function(result) {
                        assert.equal(doc1.isSaved(), false)
                        assert.equal(doc2.isSaved(), false)
                        assert.deepEqual([
                            otherDoc1.isSaved(),
                            otherDoc2.isSaved(),
                            otherDoc3.isSaved(),
                            otherDoc4.isSaved()
                        ], [false, false, false, false])

                        done();
                    });
                });
            }).error(done);
        });

        it('hasAndBelongsToMany -- not primary keys', function(done) {
            var name = util.s8();
            var Model = thinky.createModel(name, {
                id: String,
                field1: Number
            });

            var otherName = util.s8();
            var OtherModel = thinky.createModel(otherName, {
                id: String,
                field2: Number
            });

            Model.hasAndBelongsToMany(OtherModel, "links", "field1", "field2");
            OtherModel.hasAndBelongsToMany(Model, "links2", "field2", "field1:");

            var doc1 = new Model({field1: 1});
            var doc2 = new Model({field1: 2});
            var otherDoc1 = new OtherModel({field2: 2});
            var otherDoc2 = new OtherModel({field2: 1});
            var otherDoc3 = new OtherModel({field2: 1});
            var otherDoc4 = new OtherModel({field2: 2});

            doc1.links = [otherDoc2, otherDoc3]
            doc2.links = [otherDoc1, otherDoc4]

            otherDoc1.links2 = [doc2];
            otherDoc2.links2 = [doc1];
            otherDoc3.links2 = [doc1];
            otherDoc4.links2 = [doc2];

            doc1.saveAll().then(function(result) {
                util.sortById(doc1.links);
                doc2.saveAll().then(function(result) {
                    util.sortById(doc2.links);

                    otherDoc4.deleteAll({links2: {links: true}}).then(function(result) {
                        assert.equal(doc1.isSaved(), true)
                        assert.equal(doc2.isSaved(), false)
                        assert.deepEqual([
                            otherDoc1.isSaved(),
                            otherDoc2.isSaved(),
                            otherDoc3.isSaved(),
                            otherDoc4.isSaved()
                        ], [false, true, true, false])

                        done();
                    });
                });
            }).error(done);
        });
        it('hasAndBelongsToMany -- not primary keys -- doing what should never be done - 1', function(done) {
            var name = util.s8();
            var Model = thinky.createModel(name, {
                id: String,
                field1: Number
            });

            var otherName = util.s8();
            var OtherModel = thinky.createModel(otherName, {
                id: String,
                field2: Number
            });

            Model.hasAndBelongsToMany(OtherModel, "links", "field1", "field2");
            OtherModel.hasAndBelongsToMany(Model, "links2", "field2", "field1:");

            var doc1 = new Model({field1: 1});
            var doc2 = new Model({field1: 2});
            var otherDoc1 = new OtherModel({field2: 2});
            var otherDoc2 = new OtherModel({field2: 1});
            var otherDoc3 = new OtherModel({field2: 1});
            var otherDoc4 = new OtherModel({field2: 2});

            doc1.links = [otherDoc2, otherDoc3]
            doc2.links = [otherDoc1, otherDoc3]

            otherDoc1.links2 = [doc2];
            otherDoc2.links2 = [doc1];
            otherDoc3.links2 = [doc1];
            otherDoc4.links2 = [doc2];

            doc1.saveAll().then(function(result) {
                doc2.saveAll().then(function(result) {
                    otherDoc4.saveAll().then(function(result) {
                        util.sortById(doc1.links);
                        util.sortById(doc2.links);

                        otherDoc4.deleteAll({links2: true}).then(function(result) {
                            assert.equal(doc1.isSaved(), true)
                            assert.equal(doc2.isSaved(), false)
                            assert.deepEqual([
                                otherDoc1.isSaved(),
                                otherDoc2.isSaved(),
                                otherDoc3.isSaved(),
                                otherDoc4.isSaved()
                            ], [true, true, true, false])

                            done();
                        });
                    });
                });
            }).error(done);
        });
        it('hasAndBelongsToMany -- not primary keys -- doing what should never be done - 2', function(done) {
            var name = util.s8();
            var Model = thinky.createModel(name, {
                id: String,
                field1: Number
            });

            var otherName = util.s8();
            var OtherModel = thinky.createModel(otherName, {
                id: String,
                field2: Number
            });

            Model.hasAndBelongsToMany(OtherModel, "links", "field1", "field2");
            OtherModel.hasAndBelongsToMany(Model, "links2", "field2", "field1:");

            var doc1 = new Model({field1: 1});
            var doc2 = new Model({field1: 2});
            var otherDoc1 = new OtherModel({field2: 2});
            var otherDoc2 = new OtherModel({field2: 1});
            var otherDoc3 = new OtherModel({field2: 1});
            var otherDoc4 = new OtherModel({field2: 2});

            doc1.links = [otherDoc2, otherDoc3]
            doc2.links = [otherDoc1, otherDoc3]

            otherDoc1.links2 = [doc2];
            otherDoc2.links2 = [doc1];
            otherDoc3.links2 = [doc1];
            otherDoc4.links2 = [doc2];

            doc1.saveAll().then(function(result) {
                doc2.saveAll().then(function(result) {
                    otherDoc4.saveAll().then(function(result) {

                        util.sortById(doc1.links);
                        util.sortById(doc2.links);

                        otherDoc4.deleteAll({links2: {links: true}}).then(function(result) {
                            assert.equal(doc1.isSaved(), true)
                            assert.equal(doc2.isSaved(), false)
                            assert.deepEqual([
                                otherDoc1.isSaved(),
                                otherDoc2.isSaved(),
                                otherDoc3.isSaved(),
                                otherDoc4.isSaved()
                            ], [false, true, false, false])

                            done();
                        });
                    });
                });
            }).error(done);
        });
        it('hasAndBelongsToMany -- not primary keys -- doing what should never be done - 3', function(done) {
            var name = util.s8();
            var Model = thinky.createModel(name, {
                id: String,
                field1: Number
            });

            var otherName = util.s8();
            var OtherModel = thinky.createModel(otherName, {
                id: String,
                field2: Number
            });

            Model.hasAndBelongsToMany(OtherModel, "links", "field1", "field2");
            OtherModel.hasAndBelongsToMany(Model, "links2", "field2", "field1:");

            var doc1 = new Model({field1: 1});
            var doc2 = new Model({field1: 2});
            var otherDoc1 = new OtherModel({field2: 2});
            var otherDoc2 = new OtherModel({field2: 1});
            var otherDoc3 = new OtherModel({field2: 1});
            var otherDoc4 = new OtherModel({field2: 2});

            doc1.links = [otherDoc2, otherDoc3]
            doc2.links = [otherDoc1, otherDoc3]

            otherDoc1.links2 = [doc2];
            otherDoc2.links2 = [doc1];
            otherDoc3.links2 = [doc1];
            otherDoc4.links2 = [doc2];

            doc1.saveAll().then(function(result) {
                doc2.saveAll().then(function(result) {
                    otherDoc4.saveAll().then(function(result) {
                        util.sortById(doc1.links);
                        util.sortById(doc2.links);

                        otherDoc4.deleteAll({links2: {links: {links2: true}}}).then(function(result) {
                            assert.equal(doc1.isSaved(), false)
                            assert.equal(doc2.isSaved(), false)
                            assert.deepEqual([
                                otherDoc1.isSaved(),
                                otherDoc2.isSaved(),
                                otherDoc3.isSaved(),
                                otherDoc4.isSaved()
                            ], [false, true, false, false])

                            done();
                        });
                    });
                });
            }).error(done);
        });
        it('hasAndBelongsToMany -- not primary keys -- doing what should never be done - 4', function(done) {
            var name = util.s8();
            var Model = thinky.createModel(name, {
                id: String,
                field1: Number
            });

            var otherName = util.s8();
            var OtherModel = thinky.createModel(otherName, {
                id: String,
                field2: Number
            });

            Model.hasAndBelongsToMany(OtherModel, "links", "field1", "field2");
            OtherModel.hasAndBelongsToMany(Model, "links2", "field2", "field1");

            var doc1 = new Model({field1: 1});
            var doc2 = new Model({field1: 2});
            var otherDoc1 = new OtherModel({field2: 2});
            var otherDoc2 = new OtherModel({field2: 1});
            var otherDoc3 = new OtherModel({field2: 1});
            var otherDoc4 = new OtherModel({field2: 2});

            doc1.links = [otherDoc2, otherDoc3]
            doc2.links = [otherDoc1, otherDoc3]

            otherDoc1.links2 = [doc2];
            otherDoc2.links2 = [doc1];
            otherDoc3.links2 = [doc1];
            otherDoc4.links2 = [doc2];

            doc1.saveAll().then(function(result) {
                util.sortById(doc1.links);
                doc2.saveAll().then(function(result) {
                    util.sortById(doc2.links);
                    otherDoc4.saveAll().then(function(result) {
                        otherDoc4.deleteAll({links2: {links: {links2: {links: true}}}}).then(function(result) {
                            assert.equal(doc1.isSaved(), false)
                            assert.equal(doc2.isSaved(), false)
                            assert.deepEqual([
                                otherDoc1.isSaved(),
                                otherDoc2.isSaved(),
                                otherDoc3.isSaved(),
                                otherDoc4.isSaved()
                            ], [false, false, false, false])

                            done();
                        });
                    });
                });
            }).error(done);
        });
    });
    describe('getJoin', function(){
        it('hasOne - belongsTo', function(done) {
            var name = util.s8();
            var Model = thinky.createModel(name, {
                id: String
            });

            var otherName = util.s8();
            var OtherModel = thinky.createModel(otherName, {
                id: String,
                otherId: String
            });

            Model.hasOne(OtherModel, "has", "id", "otherId");
            OtherModel.belongsTo(Model, "belongsTo", "otherId", "id");

            var values = {};
            var otherValues = {};
            var doc = new Model(values);
            var otherDoc = new OtherModel(otherValues);

            doc.has = otherDoc;
            otherDoc.belongsTo = doc;

            doc.saveAll().then(function(result) {
                Model.get(doc.id).getJoin().run().then(function(result) {
                    assert.equal(result.id, doc.id);
                    assert.equal(result.has.id, doc.has.id);
                    assert.equal(result.has.otherId, doc.has.otherId);
                    OtherModel.get(otherDoc.id).getJoin().run().then(function(result) {
                        assert.equal(result.id, doc.has.id);
                        assert.equal(result.otherId, doc.has.otherId);
                        assert.equal(result.belongsTo.id, doc.id);
                        done()
                    });
                });

            }).error(done);
        });
        it('hasOne - belongsTo - non matching modelToGet', function(done) {
            var name = util.s8();
            var Model = thinky.createModel(name, {
                id: String
            });

            var otherName = util.s8();
            var OtherModel = thinky.createModel(otherName, {
                id: String,
                otherId: String
            });

            Model.hasOne(OtherModel, "has", "id", "otherId");
            OtherModel.belongsTo(Model, "belongsTo", "otherId", "id");

            var values = {};
            var otherValues = {};
            var doc = new Model(values);
            var otherDoc = new OtherModel(otherValues);

            doc.has = otherDoc;
            otherDoc.belongsTo = doc;

            doc.saveAll().then(function(result) {
                Model.get(doc.id).getJoin({foo: true}).run().then(function(result) {
                    assert.equal(result.id, doc.id);
                    assert.equal(result.has, undefined);
                    OtherModel.get(otherDoc.id).getJoin({foo: true}).run().then(function(result) {
                        assert.equal(result.id, doc.has.id);
                        assert.equal(result.otherId, doc.has.otherId);
                        assert.equal(result.belongsTo, undefined);
                        done()
                    });
                });

            }).error(done);
        });
        it('hasOne - belongsTo - matching modelToGet', function(done) {
            var name = util.s8();
            var Model = thinky.createModel(name, {
                id: String
            });

            var otherName = util.s8();
            var OtherModel = thinky.createModel(otherName, {
                id: String,
                otherId: String
            });

            Model.hasOne(OtherModel, "has", "id", "otherId");
            OtherModel.belongsTo(Model, "belongsTo", "otherId", "id");

            var values = {};
            var otherValues = {};
            var doc = new Model(values);
            var otherDoc = new OtherModel(otherValues);

            doc.has = otherDoc;
            otherDoc.belongsTo = doc;

            doc.saveAll().then(function(result) {
                Model.get(doc.id).getJoin({has: true}).run().then(function(result) {
                    assert.equal(result.id, doc.id);
                    assert.equal(result.has.id, doc.has.id);
                    assert.equal(result.has.otherId, doc.has.otherId);
                    OtherModel.get(otherDoc.id).getJoin({belongsTo: true}).run().then(function(result) {
                        assert.equal(result.id, doc.has.id);
                        assert.equal(result.otherId, doc.has.otherId);
                        assert.equal(result.belongsTo.id, doc.id);
                        done()
                    });
                });
            }).error(done);
        });
        it('hasMany - belongsTo -- matching modelToGet', function(done) {
            var name = util.s8();
            var Model = thinky.createModel(name, {
                id: String
            });

            var otherName = util.s8();
            var OtherModel = thinky.createModel(otherName, {
                id: String,
                otherId: String
            });

            Model.hasMany(OtherModel, "has", "id", "otherId");
            OtherModel.belongsTo(Model, "belongsTo", "otherId", "id");

            var values = {};
            var otherValues = {};
            var doc = new Model(values);
            var otherDocs = [new OtherModel(otherValues), new OtherModel(otherValues), new OtherModel(otherValues)];

            doc.has = otherDocs;
            otherDocs[0].belongsTo = doc;
            otherDocs[1].belongsTo = doc;
            otherDocs[2].belongsTo = doc;

            doc.saveAll().then(function(result) {
                Model.get(doc.id).getJoin({has: true}).run().then(function(result) {
                    assert.equal(result.id, doc.id);
                    assert.equal(result.has.length, 3);

                    OtherModel.getAll(doc.id, {index: "otherId"}).getJoin({belongsTo: true}).run().then(function(result) {
                        assert.equal(result.length, 3);
                        for(var i=0; i<result.length; i++) {
                            assert.equal(result[i].belongsTo.id, doc.id)
                        }
                        done()
                    })
                });
            }).error(done);
        });
        it('hasMany - belongsTo -- non matching modelToGet', function(done) {
            var name = util.s8();
            var Model = thinky.createModel(name, {
                id: String
            });

            var otherName = util.s8();
            var OtherModel = thinky.createModel(otherName, {
                id: String,
                otherId: String
            });

            Model.hasMany(OtherModel, "has", "id", "otherId");
            OtherModel.belongsTo(Model, "belongsTo", "otherId", "id");

            var values = {};
            var otherValues = {};
            var doc = new Model(values);
            var otherDocs = [new OtherModel(otherValues), new OtherModel(otherValues), new OtherModel(otherValues)];

            doc.has = otherDocs;
            otherDocs[0].belongsTo = doc;
            otherDocs[1].belongsTo = doc;
            otherDocs[2].belongsTo = doc;

            doc.saveAll().then(function(result) {
                Model.get(doc.id).getJoin({foo: true}).run().then(function(result) {
                    assert.equal(result.id, doc.id);
                    assert.equal(result.has, undefined);

                    OtherModel.getAll(doc.id, {index: "otherId"}).getJoin({foo: true}).run().then(function(result) {
                        assert.equal(result.length, 3);
                        for(var i=0; i<result.length; i++) {
                            assert.equal(result[i].belongsTo, undefined)
                        }
                        done()
                    })
                });
            }).error(done);
        });
        it('hasMany - belongsTo -- default, fetch everything', function(done) {
            var name = util.s8();
            var Model = thinky.createModel(name, {
                id: String
            });

            var otherName = util.s8();
            var OtherModel = thinky.createModel(otherName, {
                id: String,
                otherId: String
            });

            Model.hasMany(OtherModel, "has", "id", "otherId");
            OtherModel.belongsTo(Model, "belongsTo", "otherId", "id");

            var values = {};
            var otherValues = {};
            var doc = new Model(values);
            var otherDocs = [new OtherModel(otherValues), new OtherModel(otherValues), new OtherModel(otherValues)];

            doc.has = otherDocs;
            otherDocs[0].belongsTo = doc;
            otherDocs[1].belongsTo = doc;
            otherDocs[2].belongsTo = doc;

            doc.saveAll().then(function(result) {
                Model.get(doc.id).getJoin().run().then(function(result) {
                    assert.equal(result.id, doc.id);
                    assert.equal(result.has.length, 3);

                    OtherModel.getAll(doc.id, {index: "otherId"}).getJoin().run().then(function(result) {
                        assert.equal(result.length, 3);
                        for(var i=0; i<result.length; i++) {
                            assert.equal(result[i].belongsTo.id, doc.id)
                        }

                        done()
                    })
                });
            }).error(done);
        });
        it('hasAndBelongsToMany -- primary keys -- fetch everything by default', function(done) {
            var name = util.s8();
            var Model = thinky.createModel(name, {
                id: String
            });

            var otherName = util.s8();
            var OtherModel = thinky.createModel(otherName, {
                id: String
            });

            Model.hasAndBelongsToMany(OtherModel, "links", "id", "id");
            OtherModel.hasAndBelongsToMany(Model, "links", "id", "id");

            var values = {};
            var otherValues = {};
            var doc1 = new Model({});
            var doc2 = new Model({});
            var otherDoc1 = new OtherModel({});
            var otherDoc2 = new OtherModel({});
            var otherDoc3 = new OtherModel({});
            var otherDoc4 = new OtherModel({});

            doc1.links = [otherDoc1, otherDoc2, otherDoc4]
            doc2.links = [otherDoc2, otherDoc3, otherDoc4]

            doc1.saveAll().then(function(result) {
                util.sortById(doc1.links);
                doc2.saveAll().then(function(result) {
                    util.sortById(doc2.links);
                    Model.get(doc1.id).getJoin().run().then(function(result) {
                        assert.equal(result.id, doc1.id);
                        assert.equal(result.links.length, doc1.links.length);
                        Model.get(doc2.id).getJoin().run().then(function(result) {
                            assert.equal(result.id, doc2.id);
                            assert.equal(result.links.length, doc2.links.length);
                            done()
                        })
                    });
                });
            }).error(done);
        });
        it('hasAndBelongsToMany -- primary keys -- matching modelToGet', function(done) {
            var name = util.s8();
            var Model = thinky.createModel(name, {
                id: String
            });

            var otherName = util.s8();
            var OtherModel = thinky.createModel(otherName, {
                id: String
            });

            Model.hasAndBelongsToMany(OtherModel, "links", "id", "id");
            OtherModel.hasAndBelongsToMany(Model, "links", "id", "id");

            var values = {};
            var otherValues = {};
            var doc1 = new Model({});
            var doc2 = new Model({});
            var otherDoc1 = new OtherModel({});
            var otherDoc2 = new OtherModel({});
            var otherDoc3 = new OtherModel({});
            var otherDoc4 = new OtherModel({});

            doc1.links = [otherDoc1, otherDoc2, otherDoc4]
            doc2.links = [otherDoc2, otherDoc3, otherDoc4]

            doc1.saveAll().then(function(result) {
                util.sortById(doc1.links);
                doc2.saveAll().then(function(result) {
                    util.sortById(doc2.links);
                    Model.get(doc1.id).getJoin({links: true}).run().then(function(result) {
                        assert.equal(result.id, doc1.id);
                        assert.equal(result.links.length, doc1.links.length);
                        Model.get(doc2.id).getJoin({links: true}).run().then(function(result) {
                            assert.equal(result.id, doc2.id);
                            assert.equal(result.links.length, doc2.links.length);
                            done()
                        })
                    });
                });
            }).error(done);
        });
        it('hasAndBelongsToMany -- primary keys -- non matching modelToGet', function(done) {
            var name = util.s8();
            var Model = thinky.createModel(name, {
                id: String
            });

            var otherName = util.s8();
            var OtherModel = thinky.createModel(otherName, {
                id: String
            });

            Model.hasAndBelongsToMany(OtherModel, "links", "id", "id");
            OtherModel.hasAndBelongsToMany(Model, "links", "id", "id");

            var values = {};
            var otherValues = {};
            var doc1 = new Model({});
            var doc2 = new Model({});
            var otherDoc1 = new OtherModel({});
            var otherDoc2 = new OtherModel({});
            var otherDoc3 = new OtherModel({});
            var otherDoc4 = new OtherModel({});

            doc1.links = [otherDoc1, otherDoc2, otherDoc4]
            doc2.links = [otherDoc2, otherDoc3, otherDoc4]

            doc1.saveAll().then(function(result) {
                util.sortById(doc1.links);
                doc2.saveAll().then(function(result) {
                    util.sortById(doc2.links);
                    Model.get(doc1.id).getJoin({links: true}).run().then(function(result) {
                        assert.equal(result.id, doc1.id);
                        assert.equal(result.links.length, doc1.links.length);
                        Model.get(doc2.id).getJoin({links: true}).run().then(function(result) {
                            assert.equal(result.id, doc2.id);
                            assert.equal(result.links.length, doc2.links.length);
                            done()
                        })
                    });
                });
            }).error(done);
        });
        it('hasAndBelongsToMany -- primary keys -- matching modelToGet with options', function(done) {
            var name = util.s8();
            var Model = thinky.createModel(name, {
                id: String
            });

            var otherName = util.s8();
            var OtherModel = thinky.createModel(otherName, {
                id: String
            });

            Model.hasAndBelongsToMany(OtherModel, "links", "id", "id");
            OtherModel.hasAndBelongsToMany(Model, "links", "id", "id");

            var values = {};
            var otherValues = {};
            var doc1 = new Model({});
            var doc2 = new Model({});
            var otherDoc1 = new OtherModel({});
            var otherDoc2 = new OtherModel({});
            var otherDoc3 = new OtherModel({});
            var otherDoc4 = new OtherModel({});

            doc1.links = [otherDoc1, otherDoc2, otherDoc4]
            doc2.links = [otherDoc2, otherDoc3, otherDoc4]

            doc1.saveAll().then(function(result) {
                util.sortById(doc1.links);
                doc2.saveAll().then(function(result) {
                    util.sortById(doc2.links);
                    Model.get(doc1.id).getJoin({links: {_order: "id"}}).run().then(function(result) {
                        assert.equal(result.id, doc1.id);
                        assert.equal(result.links[0].id, doc1.links[0].id);
                        assert.equal(result.links[1].id, doc1.links[1].id);
                        assert.equal(result.links[2].id, doc1.links[2].id);
                        Model.get(doc2.id).getJoin({links: {_order: "id"}}).run().then(function(result) {
                            assert.equal(result.id, doc2.id);
                            assert.equal(result.links[0].id, doc2.links[0].id);
                            assert.equal(result.links[1].id, doc2.links[1].id);
                            assert.equal(result.links[2].id, doc2.links[2].id);

                            done()
                        })
                    });
                });
            }).error(done);
        });
    });
});
describe('Advanced cases', function(){
    it('hasAndBelongsToMany -- pairs', function(done) {
        var name = util.s8();
        var Model = thinky.createModel(name, {
            id: String
        });

        var otherName = util.s8();
        var OtherModel = thinky.createModel(otherName, {
            id: String
        });

        Model.hasAndBelongsToMany(Model, "links", "id", "id");

        var values = {};
        var otherValues = {};
        var doc1 = new Model({});
        var doc2 = new Model({});
        var doc3 = new Model({});
        var doc4 = new Model({});
        var doc5 = new Model({});
        var doc6 = new Model({});

        doc1.links = [doc2, doc3];
        doc2.links = [doc1];
        doc3.links = [doc1, doc2];

        doc1.saveAll({links: true}).then(function(result) {
        doc2.saveAll({links: true}).then(function(result) {
        doc3.saveAll({links: true}).then(function(result) {
            Model.get(doc1.id).getJoin().run().then(function(result) {
                assert.equal(result.links, undefined);
                Model.get(doc1.id).getJoin({links: true}).run().then(function(result) {
                    assert.equal(result.links.length, 2);
                    done();
                });
            });
        });
        });
        }).error(done);
    });

    it('hasAndBelongsToMany -- pairs', function(done) {
        var Human = thinky.createModel("Human", {id: String, name: String, contactId: String});
        Human.belongsTo(Human, "emergencyContact", "contactId", "id");

        var michel = new Human({
            name: "Michel"
        });
        var sophia = new Human({
            name: "Sophia"
        });

        michel.emergencyContact = sophia;
        michel.saveAll({emergencyContact: true}).then(function(result) {
            assert.strictEqual(michel, result);
            assert.equal(michel.isSaved(), true);
            assert.equal(sophia.isSaved(), true);
            assert.equal(sophia.id, michel.contactId);
            done();
        }).error(done);

    });
});

describe('_has* hidden links behavior', function() {
    it('hasOne - saveAll should know when a document was removed', function(done) {
        var Model = thinky.createModel(util.s8(), {
            id: String
        });
        var OtherModel = thinky.createModel(util.s8(), {
            id: String,
            foreignKey: String
        });

        Model.hasOne(OtherModel, "otherDoc", "id", "foreignKey");

        var doc = new Model({});
        var otherDoc = new OtherModel({});
        doc.otherDoc = otherDoc;

        doc.saveAll().then(function(result) {
            doc.otherDoc = null;
            doc.saveAll().then(function(result) {
                assert.equal(doc.otherDoc, null);
                assert.equal(otherDoc.foreignKey, undefined);

                OtherModel.get(otherDoc.id).run().then(function(result) {
                    assert.equal(result.foreignKey, undefined);
                    done();
                });
            });
        }).error(done);;
    });
    it('hasOne - save should change the relation', function(done) {
        var Model = thinky.createModel(util.s8(), {
            id: String
        });
        var OtherModel = thinky.createModel(util.s8(), {
            id: String,
            foreignKey: String
        });

        Model.hasOne(OtherModel, "otherDoc", "id", "foreignKey");

        var doc = new Model({});
        var otherDoc = new OtherModel({});
        doc.otherDoc = otherDoc;

        doc.saveAll().then(function(result) {
            doc.otherDoc = null;
            doc.save().then(function(result) {
                assert.equal(doc.otherDoc, null);
                assert.notEqual(otherDoc.foreignKey, undefined);

                OtherModel.get(otherDoc.id).run().then(function(result) {
                    assert.notEqual(result.foreignKey, undefined);
                    done();
                });
            });
        }).error(done);;
    });
    it('hasOne - saveAll should know when a document was removed -- after a read', function(done) {
        var Model = thinky.createModel(util.s8(), {
            id: String
        });
        var OtherModel = thinky.createModel(util.s8(), {
            id: String,
            foreignKey: String
        });

        Model.hasOne(OtherModel, "otherDoc", "id", "foreignKey");

        var doc = new Model({});
        var otherDoc = new OtherModel({});
        doc.otherDoc = otherDoc;

        doc.saveAll().then(function(result) {
            Model.get(doc.id).getJoin().run().then(function(result) {
                var resultOtherDoc = result.otherDoc;
                result.otherDoc = null;
                result.saveAll().then(function(result) {
                    assert.equal(result.otherDoc, null);
                    assert.equal(resultOtherDoc.foreignKey, undefined);

                    OtherModel.get(otherDoc.id).run().then(function(result) {
                        assert.equal(result.foreignKey, undefined);
                        done();
                    });
                });
            });
        }).error(done);;
    });

    it('hasMany - saveAll should know when a document was removed', function(done) {
        var Model = thinky.createModel(util.s8(), {
            id: String
        });
        var OtherModel = thinky.createModel(util.s8(), {
            id: String,
            foreignKey: String
        });

        Model.hasMany(OtherModel, "otherDocs", "id", "foreignKey");

        var doc = new Model({});
        var otherDoc1 = new OtherModel({});
        var otherDoc2 = new OtherModel({});
        var otherDoc3 = new OtherModel({});
        var otherDocs = [otherDoc1, otherDoc2, otherDoc3];
        doc.otherDocs = otherDocs;

        doc.saveAll().then(function(result) {
            doc.otherDocs.splice(1, 1); // remove otherDoc2
            doc.saveAll().then(function(result) {
                assert.strictEqual(result, doc);
                assert.equal(doc.otherDocs.length, 2);
                assert.equal(otherDoc2.foreignKey, undefined);

                OtherModel.get(otherDoc2.id).run().then(function(result) {
                    assert.equal(result.foreignKey, undefined);
                    done();
                });
            });
        }).error(done);;
    });
    it('hasMany - save should not change the relation', function(done) {
        var Model = thinky.createModel(util.s8(), {
            id: String
        });
        var OtherModel = thinky.createModel(util.s8(), {
            id: String,
            foreignKey: String
        });

        Model.hasMany(OtherModel, "otherDocs", "id", "foreignKey");

        var doc = new Model({});
        var otherDoc1 = new OtherModel({});
        var otherDoc2 = new OtherModel({});
        var otherDoc3 = new OtherModel({});
        var otherDocs = [otherDoc1, otherDoc2, otherDoc3];
        doc.otherDocs = otherDocs;

        doc.saveAll().then(function(result) {
            doc.otherDocs.splice(1, 1); // remove otherDoc2
            doc.save().then(function(result) {
                assert.strictEqual(result, doc);
                assert.equal(doc.otherDocs.length, 2);
                assert.notEqual(otherDoc2.foreignKey, undefined);

                OtherModel.get(otherDoc2.id).run().then(function(result) {
                    assert.notEqual(result.foreignKey, undefined);
                    Model.get(doc.id).getJoin().run().then(function(result) {
                        assert.equal(result.otherDocs.length, 3);
                        done();
                    });
                });
            });
        }).error(done);;
    });
    it('hasMany - saveAll should know when a document was removed - after a read', function(done) {
        var Model = thinky.createModel(util.s8(), {
            id: String
        });
        var OtherModel = thinky.createModel(util.s8(), {
            id: String,
            foreignKey: String
        });

        Model.hasMany(OtherModel, "otherDocs", "id", "foreignKey");

        var doc = new Model({});
        var otherDoc1 = new OtherModel({});
        var otherDoc2 = new OtherModel({});
        var otherDoc3 = new OtherModel({});
        var otherDocs = [otherDoc1, otherDoc2, otherDoc3];
        doc.otherDocs = otherDocs;

        doc.saveAll().then(function(result) {
            Model.get(doc.id).getJoin().run().then(function(result) {
                otherDoc2 = result.otherDocs[1];
                result.otherDocs.splice(1, 1); // remove otherDoc2
                result.saveAll().then(function(newResult) {
                    assert.strictEqual(result, newResult);
                    assert.equal(result.otherDocs.length, 2);
                    assert.equal(otherDoc2.foreignKey, undefined);

                    OtherModel.get(otherDoc2.id).run().then(function(result) {
                        assert.equal(result.foreignKey, undefined);
                        done();
                    });
                });
            });
        }).error(done);;
    });
    it('hasAndBelongsToMany - saveAll should know when a document was removed', function(done) {
        var Model = thinky.createModel(util.s8(), {
            id: String
        });
        var OtherModel = thinky.createModel(util.s8(), {
            id: String
        });

        Model.hasAndBelongsToMany(OtherModel, "otherDocs", "id", "id");

        var doc = new Model({});
        var otherDoc1 = new OtherModel({});
        var otherDoc2 = new OtherModel({});
        var otherDoc3 = new OtherModel({});
        var otherDocs = [otherDoc1, otherDoc2, otherDoc3];
        doc.otherDocs = otherDocs;

        doc.saveAll().then(function(result) {
            doc.otherDocs.splice(1, 1); // remove otherDoc2
            doc.saveAll().then(function(result) {
                assert.strictEqual(result, doc);
                assert.equal(doc.otherDocs.length, 2);

                Model.get(doc.id).getJoin().run().then(function(result) {
                    assert.equal(result.otherDocs.length, 2);
                    done();
                });
            });
        }).error(done);;
    });
    it('hasAndBelongsToMany - save should not update the relation', function(done) {
        var Model = thinky.createModel(util.s8(), {
            id: String
        });
        var OtherModel = thinky.createModel(util.s8(), {
            id: String
        });

        Model.hasAndBelongsToMany(OtherModel, "otherDocs", "id", "id");

        var doc = new Model({});
        var otherDoc1 = new OtherModel({});
        var otherDoc2 = new OtherModel({});
        var otherDoc3 = new OtherModel({});
        var otherDocs = [otherDoc1, otherDoc2, otherDoc3];
        doc.otherDocs = otherDocs;

        doc.saveAll().then(function(result) {
            doc.otherDocs.splice(1, 1); // remove otherDoc2
            doc.save().then(function(result) {
                assert.strictEqual(result, doc);
                assert.equal(doc.otherDocs.length, 2);

                Model.get(doc.id).getJoin().run().then(function(result) {
                    assert.equal(result.otherDocs.length, 3);
                    done();
                });
            });
        }).error(done);;
    });
    it('hasAndBelongsToMany - saveAll should know when a document was removed - after a read', function(done) {
        var Model = thinky.createModel(util.s8(), {
            id: String
        });
        var OtherModel = thinky.createModel(util.s8(), {
            id: String
        });

        Model.hasAndBelongsToMany(OtherModel, "otherDocs", "id", "id");

        var doc = new Model({});
        var otherDoc1 = new OtherModel({});
        var otherDoc2 = new OtherModel({});
        var otherDoc3 = new OtherModel({});
        var otherDocs = [otherDoc1, otherDoc2, otherDoc3];
        doc.otherDocs = otherDocs;

        doc.saveAll().then(function(result) {
            Model.get(doc.id).getJoin().run().then(function(result) {
                result.otherDocs.splice(1, 1); // remove otherDoc2
                result.saveAll().then(function(result) {
                    assert.equal(result.otherDocs.length, 2);

                    Model.get(doc.id).getJoin().run().then(function(result) {
                        assert.equal(result.otherDocs.length, 2);
                        done();
                    });
                });
            });
        }).error(done);;
    });
});
<<<<<<< HEAD

describe('delete - hidden links behavior', function() {
    it('should work for hasOne - 1', function(done) {
        var Model = thinky.createModel(util.s8(), {
            id: String
        });
        var OtherModel = thinky.createModel(util.s8(), {
            id: String,
            foreignKey: String
        });

        Model.hasOne(OtherModel, "otherDoc", "id", "foreignKey");
       
        var doc = new Model({});
        var otherDoc = new OtherModel({});
        doc.otherDoc = otherDoc;

        doc.saveAll().then(function() {
            doc.delete().then(function() {
                assert.equal(doc.isSaved(), false);
                assert.equal(otherDoc.isSaved(), true);
                assert.equal(otherDoc.foreignKey, undefined);
                OtherModel.get(otherDoc.id).run().then(function(otherDoc) {
                    assert.equal(otherDoc.isSaved(), true);
                    assert.equal(otherDoc.foreignKey, undefined);
                    done();
                });
            });
        });

    });
    it('should work for hasOne - 2', function(done) {
        var Model = thinky.createModel(util.s8(), {
            id: String
        });
        var OtherModel = thinky.createModel(util.s8(), {
            id: String,
            foreignKey: String
        });

        Model.hasOne(OtherModel, "otherDoc", "id", "foreignKey");
       
        var doc = new Model({});
        var otherDoc = new OtherModel({});
        doc.otherDoc = otherDoc;

        doc.saveAll().then(function() {
            otherDoc.delete().then(function() {
                assert.equal(doc.isSaved(), true);
                assert.equal(otherDoc.isSaved(), false);
                assert.equal(doc.otherDoc, undefined);
                Model.get(doc.id).getJoin().run().then(function(doc) {
                    assert.equal(doc.isSaved(), true);
                    assert.equal(doc.otherDoc, undefined);
                    done();
                });
            });
        });
    });
    it('should work for hasOne - 3', function(done) {
        var Model = thinky.createModel(util.s8(), {
            id: String
        });
        var OtherModel = thinky.createModel(util.s8(), {
            id: String,
            foreignKey: String
        });

        Model.hasOne(OtherModel, "otherDoc", "id", "foreignKey");
       
        var doc = new Model({});
        var otherDoc = new OtherModel({});
        doc.otherDoc = otherDoc;

        doc.saveAll().then(function() {
            Model.get(doc.id).getJoin().run().then(function(doc) {
                var otherDoc = doc.otherDoc;
                doc.delete().then(function() {
                    assert.equal(doc.isSaved(), false);
                    assert.equal(otherDoc.isSaved(), true);
                    assert.equal(otherDoc.foreignKey, undefined);
                    OtherModel.get(otherDoc.id).run().then(function(otherDoc) {
                        assert.equal(otherDoc.isSaved(), true);
                        assert.equal(otherDoc.foreignKey, undefined);
                        done();
                    });
                });
            });
        });

    });
    it('should work for hasOne - 4', function(done) {
        var Model = thinky.createModel(util.s8(), {
            id: String
        });
        var OtherModel = thinky.createModel(util.s8(), {
            id: String,
            foreignKey: String
        });

        Model.hasOne(OtherModel, "otherDoc", "id", "foreignKey");
       
=======
*/

describe('_parents* hidden links behavior', function() {
    it('delete should clean hidden/reversed belongsTo relations', function(done) {
        var Model = thinky.createModel(util.s8(), {
            id: String,
            foreignKey: String
        });
        var OtherModel = thinky.createModel(util.s8(), {
            id: String
        });
        Model.belongsTo(OtherModel, "otherDoc", "foreignKey", "id")
        
>>>>>>> aff54933
        var doc = new Model({});
        var otherDoc = new OtherModel({});
        doc.otherDoc = otherDoc;

<<<<<<< HEAD
        doc.saveAll().then(function() {
            Model.get(doc.id).getJoin().run().then(function(doc) {
                var otherDoc = doc.otherDoc;
                otherDoc.delete().then(function() {
                    assert.equal(doc.isSaved(), true);
                    assert.equal(otherDoc.isSaved(), false);
                    assert.equal(doc.otherDoc, undefined);
                    Model.get(doc.id).getJoin().run().then(function(doc) {
                        assert.equal(doc.isSaved(), true);
                        assert.equal(doc.otherDoc, undefined);
                        done();
                    });
                });
            });
        });
    });
    it('should work for belongsTo - 1', function(done) {
        var Model = thinky.createModel(util.s8(), {
            id: String,
            foreignKey: String
        });
        var OtherModel = thinky.createModel(util.s8(), {
            id: String
        });

        Model.belongsTo(OtherModel, "otherDoc", "foreignKey", "id");
       
        var doc = new Model({});
        var otherDoc = new OtherModel({});
        doc.otherDoc = otherDoc;

        doc.saveAll().then(function() {
            doc.delete().then(function() {
                assert.equal(doc.isSaved(), false);
                assert.equal(otherDoc.isSaved(), true);
                done();
            });
        });
    });
    it('should work for belongsTo - 2', function(done) {
        var Model = thinky.createModel(util.s8(), {
            id: String,
            foreignKey: String
        });
        var OtherModel = thinky.createModel(util.s8(), {
            id: String
        });

        Model.belongsTo(OtherModel, "otherDoc", "foreignKey", "id");

        var doc = new Model({});
        var otherDoc = new OtherModel({});
        doc.otherDoc = otherDoc;

        doc.saveAll().then(function() {
            otherDoc.delete().then(function() {
                assert.equal(doc.isSaved(), true);
                assert.equal(otherDoc.isSaved(), false);
                assert.equal(doc.otherDoc, undefined);
                assert.equal(doc.foreignKey, undefined);
                Model.get(doc.id).getJoin().run().then(function(doc) {
                    assert.equal(doc.isSaved(), true);
                    assert.equal(doc.otherDoc, undefined);
                    assert.equal(doc.foreignKey, undefined);
                    done();
                });
            });
        });
    });
    it('should work for belongsTo - 3', function(done) {
        var Model = thinky.createModel(util.s8(), {
            id: String,
            foreignKey: String
        });
        var OtherModel = thinky.createModel(util.s8(), {
            id: String
        });

        Model.belongsTo(OtherModel, "otherDoc", "foreignKey", "id");
       
        var doc = new Model({});
        var otherDoc = new OtherModel({});
        doc.otherDoc = otherDoc;

        doc.saveAll().then(function() {
            Model.get(doc.id).getJoin().run().then(function(doc) {
                doc.delete().then(function() {
                    assert.equal(doc.isSaved(), false);
                    assert.equal(doc.otherDoc.isSaved(), true);
                    done();
                });
            });
        });
    });
    it('should work for belongsTo - 4', function(done) {
=======
        doc.saveAll().then(function(result) {
            assert.strictEqual(result, doc);
            assert.equal(doc.foreignKey, doc.otherDoc.id);
            doc.otherDoc.delete().then(function(result) {
                assert.strictEqual(otherDoc, result);
                assert.equal(doc.foreignKey, undefined);
                assert.equal(doc.otherDoc, undefined);
                done();
            });
        });
    })
    it('delete should clean hidden/reversed belongsTo relations -- after a read', function(done) {
>>>>>>> aff54933
        var Model = thinky.createModel(util.s8(), {
            id: String,
            foreignKey: String
        });
        var OtherModel = thinky.createModel(util.s8(), {
            id: String
        });
<<<<<<< HEAD

        Model.belongsTo(OtherModel, "otherDoc", "foreignKey", "id");

=======
        Model.belongsTo(OtherModel, "otherDoc", "foreignKey", "id")
        
>>>>>>> aff54933
        var doc = new Model({});
        var otherDoc = new OtherModel({});
        doc.otherDoc = otherDoc;

<<<<<<< HEAD
        doc.saveAll().then(function() {
            Model.get(doc.id).getJoin().run().then(function(doc) {
                var otherDoc = doc.otherDoc;
                doc.otherDoc.delete().then(function() {
                    assert.equal(doc.isSaved(), true);
                    assert.equal(otherDoc.isSaved(), false);
                    assert.equal(doc.otherDoc, undefined);
                    assert.equal(doc.foreignKey, undefined);
                    Model.get(doc.id).getJoin().run().then(function(doc) {
                        assert.equal(doc.isSaved(), true);
                        assert.equal(doc.otherDoc, undefined);
                        assert.equal(doc.foreignKey, undefined);
                        done();
                    });
                });
            });
        });
    });
});
=======
        doc.saveAll().then(function(result) {
            assert.strictEqual(result, doc);
            assert.equal(doc.foreignKey, doc.otherDoc.id);
            Model.get(doc.id).getJoin().run().then(function(doc) {
                doc.otherDoc.delete().then(function(result) {
                    assert.equal(doc.foreignKey, undefined);
                    assert.equal(doc.otherDoc, undefined);
                    done();
                });
            });
        });
    })
})
>>>>>>> aff54933
<|MERGE_RESOLUTION|>--- conflicted
+++ resolved
@@ -7,7 +7,6 @@
 var assert = require('assert');
 var Promise = require('bluebird');
 
-/*
 describe('Advanced cases', function(){
     describe('saveAll', function(){
         it('hasOne - belongsTo', function(done) {
@@ -1997,292 +1996,6 @@
 
     });
 });
-
-describe('_has* hidden links behavior', function() {
-    it('hasOne - saveAll should know when a document was removed', function(done) {
-        var Model = thinky.createModel(util.s8(), {
-            id: String
-        });
-        var OtherModel = thinky.createModel(util.s8(), {
-            id: String,
-            foreignKey: String
-        });
-
-        Model.hasOne(OtherModel, "otherDoc", "id", "foreignKey");
-
-        var doc = new Model({});
-        var otherDoc = new OtherModel({});
-        doc.otherDoc = otherDoc;
-
-        doc.saveAll().then(function(result) {
-            doc.otherDoc = null;
-            doc.saveAll().then(function(result) {
-                assert.equal(doc.otherDoc, null);
-                assert.equal(otherDoc.foreignKey, undefined);
-
-                OtherModel.get(otherDoc.id).run().then(function(result) {
-                    assert.equal(result.foreignKey, undefined);
-                    done();
-                });
-            });
-        }).error(done);;
-    });
-    it('hasOne - save should change the relation', function(done) {
-        var Model = thinky.createModel(util.s8(), {
-            id: String
-        });
-        var OtherModel = thinky.createModel(util.s8(), {
-            id: String,
-            foreignKey: String
-        });
-
-        Model.hasOne(OtherModel, "otherDoc", "id", "foreignKey");
-
-        var doc = new Model({});
-        var otherDoc = new OtherModel({});
-        doc.otherDoc = otherDoc;
-
-        doc.saveAll().then(function(result) {
-            doc.otherDoc = null;
-            doc.save().then(function(result) {
-                assert.equal(doc.otherDoc, null);
-                assert.notEqual(otherDoc.foreignKey, undefined);
-
-                OtherModel.get(otherDoc.id).run().then(function(result) {
-                    assert.notEqual(result.foreignKey, undefined);
-                    done();
-                });
-            });
-        }).error(done);;
-    });
-    it('hasOne - saveAll should know when a document was removed -- after a read', function(done) {
-        var Model = thinky.createModel(util.s8(), {
-            id: String
-        });
-        var OtherModel = thinky.createModel(util.s8(), {
-            id: String,
-            foreignKey: String
-        });
-
-        Model.hasOne(OtherModel, "otherDoc", "id", "foreignKey");
-
-        var doc = new Model({});
-        var otherDoc = new OtherModel({});
-        doc.otherDoc = otherDoc;
-
-        doc.saveAll().then(function(result) {
-            Model.get(doc.id).getJoin().run().then(function(result) {
-                var resultOtherDoc = result.otherDoc;
-                result.otherDoc = null;
-                result.saveAll().then(function(result) {
-                    assert.equal(result.otherDoc, null);
-                    assert.equal(resultOtherDoc.foreignKey, undefined);
-
-                    OtherModel.get(otherDoc.id).run().then(function(result) {
-                        assert.equal(result.foreignKey, undefined);
-                        done();
-                    });
-                });
-            });
-        }).error(done);;
-    });
-
-    it('hasMany - saveAll should know when a document was removed', function(done) {
-        var Model = thinky.createModel(util.s8(), {
-            id: String
-        });
-        var OtherModel = thinky.createModel(util.s8(), {
-            id: String,
-            foreignKey: String
-        });
-
-        Model.hasMany(OtherModel, "otherDocs", "id", "foreignKey");
-
-        var doc = new Model({});
-        var otherDoc1 = new OtherModel({});
-        var otherDoc2 = new OtherModel({});
-        var otherDoc3 = new OtherModel({});
-        var otherDocs = [otherDoc1, otherDoc2, otherDoc3];
-        doc.otherDocs = otherDocs;
-
-        doc.saveAll().then(function(result) {
-            doc.otherDocs.splice(1, 1); // remove otherDoc2
-            doc.saveAll().then(function(result) {
-                assert.strictEqual(result, doc);
-                assert.equal(doc.otherDocs.length, 2);
-                assert.equal(otherDoc2.foreignKey, undefined);
-
-                OtherModel.get(otherDoc2.id).run().then(function(result) {
-                    assert.equal(result.foreignKey, undefined);
-                    done();
-                });
-            });
-        }).error(done);;
-    });
-    it('hasMany - save should not change the relation', function(done) {
-        var Model = thinky.createModel(util.s8(), {
-            id: String
-        });
-        var OtherModel = thinky.createModel(util.s8(), {
-            id: String,
-            foreignKey: String
-        });
-
-        Model.hasMany(OtherModel, "otherDocs", "id", "foreignKey");
-
-        var doc = new Model({});
-        var otherDoc1 = new OtherModel({});
-        var otherDoc2 = new OtherModel({});
-        var otherDoc3 = new OtherModel({});
-        var otherDocs = [otherDoc1, otherDoc2, otherDoc3];
-        doc.otherDocs = otherDocs;
-
-        doc.saveAll().then(function(result) {
-            doc.otherDocs.splice(1, 1); // remove otherDoc2
-            doc.save().then(function(result) {
-                assert.strictEqual(result, doc);
-                assert.equal(doc.otherDocs.length, 2);
-                assert.notEqual(otherDoc2.foreignKey, undefined);
-
-                OtherModel.get(otherDoc2.id).run().then(function(result) {
-                    assert.notEqual(result.foreignKey, undefined);
-                    Model.get(doc.id).getJoin().run().then(function(result) {
-                        assert.equal(result.otherDocs.length, 3);
-                        done();
-                    });
-                });
-            });
-        }).error(done);;
-    });
-    it('hasMany - saveAll should know when a document was removed - after a read', function(done) {
-        var Model = thinky.createModel(util.s8(), {
-            id: String
-        });
-        var OtherModel = thinky.createModel(util.s8(), {
-            id: String,
-            foreignKey: String
-        });
-
-        Model.hasMany(OtherModel, "otherDocs", "id", "foreignKey");
-
-        var doc = new Model({});
-        var otherDoc1 = new OtherModel({});
-        var otherDoc2 = new OtherModel({});
-        var otherDoc3 = new OtherModel({});
-        var otherDocs = [otherDoc1, otherDoc2, otherDoc3];
-        doc.otherDocs = otherDocs;
-
-        doc.saveAll().then(function(result) {
-            Model.get(doc.id).getJoin().run().then(function(result) {
-                otherDoc2 = result.otherDocs[1];
-                result.otherDocs.splice(1, 1); // remove otherDoc2
-                result.saveAll().then(function(newResult) {
-                    assert.strictEqual(result, newResult);
-                    assert.equal(result.otherDocs.length, 2);
-                    assert.equal(otherDoc2.foreignKey, undefined);
-
-                    OtherModel.get(otherDoc2.id).run().then(function(result) {
-                        assert.equal(result.foreignKey, undefined);
-                        done();
-                    });
-                });
-            });
-        }).error(done);;
-    });
-    it('hasAndBelongsToMany - saveAll should know when a document was removed', function(done) {
-        var Model = thinky.createModel(util.s8(), {
-            id: String
-        });
-        var OtherModel = thinky.createModel(util.s8(), {
-            id: String
-        });
-
-        Model.hasAndBelongsToMany(OtherModel, "otherDocs", "id", "id");
-
-        var doc = new Model({});
-        var otherDoc1 = new OtherModel({});
-        var otherDoc2 = new OtherModel({});
-        var otherDoc3 = new OtherModel({});
-        var otherDocs = [otherDoc1, otherDoc2, otherDoc3];
-        doc.otherDocs = otherDocs;
-
-        doc.saveAll().then(function(result) {
-            doc.otherDocs.splice(1, 1); // remove otherDoc2
-            doc.saveAll().then(function(result) {
-                assert.strictEqual(result, doc);
-                assert.equal(doc.otherDocs.length, 2);
-
-                Model.get(doc.id).getJoin().run().then(function(result) {
-                    assert.equal(result.otherDocs.length, 2);
-                    done();
-                });
-            });
-        }).error(done);;
-    });
-    it('hasAndBelongsToMany - save should not update the relation', function(done) {
-        var Model = thinky.createModel(util.s8(), {
-            id: String
-        });
-        var OtherModel = thinky.createModel(util.s8(), {
-            id: String
-        });
-
-        Model.hasAndBelongsToMany(OtherModel, "otherDocs", "id", "id");
-
-        var doc = new Model({});
-        var otherDoc1 = new OtherModel({});
-        var otherDoc2 = new OtherModel({});
-        var otherDoc3 = new OtherModel({});
-        var otherDocs = [otherDoc1, otherDoc2, otherDoc3];
-        doc.otherDocs = otherDocs;
-
-        doc.saveAll().then(function(result) {
-            doc.otherDocs.splice(1, 1); // remove otherDoc2
-            doc.save().then(function(result) {
-                assert.strictEqual(result, doc);
-                assert.equal(doc.otherDocs.length, 2);
-
-                Model.get(doc.id).getJoin().run().then(function(result) {
-                    assert.equal(result.otherDocs.length, 3);
-                    done();
-                });
-            });
-        }).error(done);;
-    });
-    it('hasAndBelongsToMany - saveAll should know when a document was removed - after a read', function(done) {
-        var Model = thinky.createModel(util.s8(), {
-            id: String
-        });
-        var OtherModel = thinky.createModel(util.s8(), {
-            id: String
-        });
-
-        Model.hasAndBelongsToMany(OtherModel, "otherDocs", "id", "id");
-
-        var doc = new Model({});
-        var otherDoc1 = new OtherModel({});
-        var otherDoc2 = new OtherModel({});
-        var otherDoc3 = new OtherModel({});
-        var otherDocs = [otherDoc1, otherDoc2, otherDoc3];
-        doc.otherDocs = otherDocs;
-
-        doc.saveAll().then(function(result) {
-            Model.get(doc.id).getJoin().run().then(function(result) {
-                result.otherDocs.splice(1, 1); // remove otherDoc2
-                result.saveAll().then(function(result) {
-                    assert.equal(result.otherDocs.length, 2);
-
-                    Model.get(doc.id).getJoin().run().then(function(result) {
-                        assert.equal(result.otherDocs.length, 2);
-                        done();
-                    });
-                });
-            });
-        }).error(done);;
-    });
-});
-<<<<<<< HEAD
-
 describe('delete - hidden links behavior', function() {
     it('should work for hasOne - 1', function(done) {
         var Model = thinky.createModel(util.s8(), {
@@ -2384,26 +2097,10 @@
 
         Model.hasOne(OtherModel, "otherDoc", "id", "foreignKey");
        
-=======
-*/
-
-describe('_parents* hidden links behavior', function() {
-    it('delete should clean hidden/reversed belongsTo relations', function(done) {
-        var Model = thinky.createModel(util.s8(), {
-            id: String,
-            foreignKey: String
-        });
-        var OtherModel = thinky.createModel(util.s8(), {
-            id: String
-        });
-        Model.belongsTo(OtherModel, "otherDoc", "foreignKey", "id")
-        
->>>>>>> aff54933
         var doc = new Model({});
         var otherDoc = new OtherModel({});
         doc.otherDoc = otherDoc;
 
-<<<<<<< HEAD
         doc.saveAll().then(function() {
             Model.get(doc.id).getJoin().run().then(function(doc) {
                 var otherDoc = doc.otherDoc;
@@ -2499,20 +2196,6 @@
         });
     });
     it('should work for belongsTo - 4', function(done) {
-=======
-        doc.saveAll().then(function(result) {
-            assert.strictEqual(result, doc);
-            assert.equal(doc.foreignKey, doc.otherDoc.id);
-            doc.otherDoc.delete().then(function(result) {
-                assert.strictEqual(otherDoc, result);
-                assert.equal(doc.foreignKey, undefined);
-                assert.equal(doc.otherDoc, undefined);
-                done();
-            });
-        });
-    })
-    it('delete should clean hidden/reversed belongsTo relations -- after a read', function(done) {
->>>>>>> aff54933
         var Model = thinky.createModel(util.s8(), {
             id: String,
             foreignKey: String
@@ -2520,19 +2203,13 @@
         var OtherModel = thinky.createModel(util.s8(), {
             id: String
         });
-<<<<<<< HEAD
 
         Model.belongsTo(OtherModel, "otherDoc", "foreignKey", "id");
-
-=======
-        Model.belongsTo(OtherModel, "otherDoc", "foreignKey", "id")
         
->>>>>>> aff54933
         var doc = new Model({});
         var otherDoc = new OtherModel({});
         doc.otherDoc = otherDoc;
 
-<<<<<<< HEAD
         doc.saveAll().then(function() {
             Model.get(doc.id).getJoin().run().then(function(doc) {
                 var otherDoc = doc.otherDoc;
@@ -2551,19 +2228,4 @@
             });
         });
     });
-});
-=======
-        doc.saveAll().then(function(result) {
-            assert.strictEqual(result, doc);
-            assert.equal(doc.foreignKey, doc.otherDoc.id);
-            Model.get(doc.id).getJoin().run().then(function(doc) {
-                doc.otherDoc.delete().then(function(result) {
-                    assert.equal(doc.foreignKey, undefined);
-                    assert.equal(doc.otherDoc, undefined);
-                    done();
-                });
-            });
-        });
-    })
-})
->>>>>>> aff54933
+});