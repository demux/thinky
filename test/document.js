--- conflicted
+++ resolved
@@ -1159,17 +1159,10 @@
                 assert.equal(doc.isSaved(), true);
 
                 doc.deleteAll().then(function(result) {
-<<<<<<< HEAD
                     assert.equal(doc.isSaved(), false);
                     assert.equal(otherDoc.isSaved(), false);
-
-                    assert.equal(result.isSaved(), false);
-=======
                     assert.strictEqual(doc, result);
-
-                    assert.equal(doc.isSaved(), false);
                     assert.equal(doc.otherDoc, undefined);
->>>>>>> aff54933
                     assert.equal(otherDoc.isSaved(), false);
                     Model.get(doc.id).run().error(function(error) {
                         assert.equal(error.message, "Cannot build a new instance of `"+Model.getTableName()+"` with `null`.");
@@ -1194,19 +1187,9 @@
                 assert.equal(doc.isSaved(), true);
 
                 doc.deleteAll({otherDoc: true}).then(function(result) {
-<<<<<<< HEAD
                     assert.equal(doc.isSaved(), false);
                     assert.equal(otherDoc.isSaved(), false);
-
-                    assert.equal(result.isSaved(), false);
-                    assert.equal(otherDoc.isSaved(), false);
-=======
                     assert.strictEqual(doc, result);
-
-                    assert.equal(doc.isSaved(), false);
-                    assert.equal(otherDoc.isSaved(), false);
-                    assert.equal(doc.otherDoc, undefined);
->>>>>>> aff54933
                     Model.get(doc.id).run().error(function(error) {
                         assert.equal(error.message, "Cannot build a new instance of `"+Model.getTableName()+"` with `null`.");
 
