{
  "name": "thinky",
<<<<<<< HEAD
  "version": "2.0.3",
=======
  "version": "2.0.5",
>>>>>>> f3feefbc
  "description": "RethinkDB ORM for Node.js",
  "main": "lib/thinky.js",
  "directories": {
    "test": "test"
  },
  "scripts": {
    "test": "mocha --check-leaks -t 20000"
  },
  "repository": {
    "type": "git",
    "url": "git://github.com/neumino/thinky"
  },
  "keywords": [
    "rethinkdb",
    "orm"
  ],
  "author": "Michel Tu <orphee@gmail.com> (http://justonepixel.com/)",
  "license": "MIT",
  "readmeFilename": "README.md",
  "bugs": {
    "url": "https://github.com/neumino/thinky/issues"
  },
  "dependencies":{
    "rethinkdbdash": "~2.0.0",
    "bluebird": "~2.1.3",
    "validator": "~ 3.22.1"
  },
  "devDependencies": {
    "mocha": "~1.21.5"
  }
}<|MERGE_RESOLUTION|>--- conflicted
+++ resolved
@@ -1,10 +1,6 @@
 {
   "name": "thinky",
-<<<<<<< HEAD
-  "version": "2.0.3",
-=======
-  "version": "2.0.5",
->>>>>>> f3feefbc
+  "version": "2.0.6",
   "description": "RethinkDB ORM for Node.js",
   "main": "lib/thinky.js",
   "directories": {
