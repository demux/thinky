var util = require(__dirname+'/util.js');
var Document = require(__dirname+'/document.js');
var EventEmitter = require('events').EventEmitter;
var Query = require(__dirname+'/query.js');
var Promise = require('bluebird');

/*
 * document -> {} -> Document.prototype <-cp- model -> Model.prototype
 *
 */
function Model(name, schema, options, thinky) {
    this._name = name; // name of the table

    util.validateSchema(schema)
    this._schema = schema;

    // We want a deep copy
    options = options || {};
    this._options = {};
    this._options.enforce_missing = (options.enforce_missing != null) ? options.enforce_missing : thinky._options.enforce_missing;
    this._options.enforce_extra = (options.enforce_extra != null) ? options.enforce_extra : thinky._options.enforce_extra;
    this._options.enforce_type = (options.enforce_type != null) ? options.enforce_type : thinky._options.enforce_type;
    this._options.timeFormat = (options.timeFormat != null) ? options.timeFormat : thinky._options.timeFormat;
    this._options.validate = (options.validate != null) ? options.validate : thinky._options.validate;

    this._pk = (options.pk != null) ? options.pk : 'id';

    this._thinky = thinky;

    this._validator = options.validator;

    this._tableCreated = false;
    this._tableReady = false;
    this._indexesToCreate = 0;
    this._foreignIndexesToCreate = 0; // many to many indexes left to create

    this._error = null; // If an error occured, we won't let people save things

    this._listeners = {};
    this._maxListeners = 10;
    this._joins = {};

    // This is to track joins that were not directly called by this model but that we still need
    // to purge the database
    this._reverseJoins = {};

    this._methods = {};
}
util.inherits(Model, EventEmitter);

Model.new = function(name, schema, options, thinky) {

    var proto = new Model(name, schema, options, thinky);

    var model = function model(doc, options) {
        if (!util.isPlainObject(doc)) {
            throw new Error("Cannot build a new instance of `"+proto._name+"` without an object")
        }
        doc = util.deepCopy(doc);
        doc.__proto__ = new Document(model, options);

        // Make joins
        for(var key in proto._joins) {
            if (doc[key] != null) {
                if (proto._joins[key].type === 'hasOne') {
                    doc[key] = new proto._joins[key].model(doc[key], options);

                    doc.__proto__._hasOne[key] = {
                        doc: doc[key],
                        foreignKey: doc._getModel()._joins[key].rightKey
                    }

                    if (doc[key].__proto__._parents._hasOne[doc._getModel()._name] == null) {
                        doc[key].__proto__._parents._hasOne[doc._getModel()._name] = [];
                    }
                    doc[key].__proto__._parents._hasOne[doc._getModel()._name].push({
                        doc: doc,
                        key: key
                    });
                }
                else if (proto._joins[key].type === 'belongsTo') {
                    doc[key] = new proto._joins[key].model(doc[key], options);

<<<<<<< HEAD
                    if (doc[key].__proto__._parents._belongsTo[doc._getModel()._name] == null) {
                        doc[key].__proto__._parents._belongsTo[doc._getModel()._name] = [];
                    }
                    doc[key].__proto__._parents._belongsTo[doc._getModel()._name].push({
                        doc: doc,
                        foreignKey: doc._getModel()._joins[key].leftKey,
                        key: key
                    });

=======
                    if (doc[key].__proto__._parents._belongsTo[model.getTableName()] == null) {
                        doc[key].__proto__._parents._belongsTo[model.getTableName()] = [];
                    }
                    doc[key].__proto__._parents._belongsTo[model.getTableName()].push({
                        doc: doc,
                        foreignKey: model._joins[key].leftKey,
                        key: key // foreignDoc
                    });
>>>>>>> aff54933
                }
                else if (proto._joins[key].type === 'hasMany') {
                    doc.__proto__._hasMany[key] = []

                    for(var i=0; i<doc[key].length; i++) {
                        doc[key][i] = new proto._joins[key].model(doc[key][i], options);
                        doc.__proto__._hasMany[key].push({
                            doc: doc[key][i],
                            foreignKey: doc._getModel()._joins[key].rightKey
                        })
                    }
                }
                else if (proto._joins[key].type === 'hasAndBelongsToMany') {
                    doc.__proto__._links[model._joins[key].link] = {}

                    for(var i=0; i<doc[key].length; i++) {
                        doc[key][i] = new proto._joins[key].model(doc[key][i], options);

                        doc.__proto__._links[model._joins[key].link][doc[key][i][model._joins[key].rightKey]] = true;
                    }
                }
            }
        }
        doc.__proto__._generateDefault.apply(doc)

        if (proto._options.validate === 'oncreate') {
            doc.validate();
        }

        return doc;
    }

    model.__proto__ = proto;

    // So people can directly call the EventEmitter from the constructor
    // TOIMPROVE: We should emit everything from the constructor instead of emitting things from
    // the constructor and the instance of Model
    for(var key in EventEmitter.prototype) {
        (function(_key) {
            model[_key] = function() {
                model._getModel()[_key].apply(model._getModel(), arguments);
            }
        })(key)
    }


    return model
}

Model.prototype.isReady = function() {
    return this._getModel()._tableReady;
}

Model.prototype._setError = function(error) {
    this._getModel()._error = error;
    this.emit('error', error);
}

Model.prototype._setReady = function() {
    this._getModel()._tableReady = true;
    this.emit('ready', this);
}

Model.prototype._indexWasCreated = function(type) {
    if (type === 'local') {
        this._getModel()._indexesToCreate--;
    }
    else if (type === 'foreign') {
        this._getModel()._foreignIndexesToCreate--;
    }
    // We need to check tableCreated because _indexWasCreated can be called when a foreign index is built.
    if ((this._getModel()._tableCreated === true) && (this._getModel()._indexesToCreate === 0) && (this._getModel()._foreignIndexesToCreate === 0)) {
        this._setReady();
    }
}


Model.prototype._tableWasCreated = function() {
    var self = this;

    self._getModel()._tableCreated = true;
    self.emit('created');

    if ((self._getModel()._indexesToCreate === 0) && (self._getModel()._foreignIndexesToCreate === 0)) {
        // Will trigger the queries waiting
        this._setReady();
    }
};

/*
 * Make a shallow copy of docValues in doc
 */
Model.prototype.create = function(docValues) {
    var doc = {};
    for(var key in docValues) {
        doc[key] = docValues[key];
    }
    return doc;
}

/*
 * Return the options of the model -- call from an instance of Model
 */
Model.prototype.getOptions = function() {
    return this._options;
}


/*
 * Return the instance of Model **when called on the function**
 */
Model.prototype._getModel = function() {
    return this.__proto__;
}

/*
 * Return the instance of Model
 */
Model.prototype.getTableName = function() {
    return this._getModel()._name;
}




Model.prototype.ensureIndex = function(name, fn) {
    var self = this;
    var r = self._getModel()._thinky.r;

    self._getModel()._indexesToCreate++;
    self._getModel()._tableReady = false;

    var ensureIndex = function() {
        if (fn === undefined) {
            fn = function(doc) { return doc(name) };
        }
        var tableName = self.getTableName();
        return r.branch(
            r.table(tableName).indexList().contains(name),
            r.table(tableName).indexWait(name),
            r.branch(
                r.table(tableName).info()("primary_key").eq(name),
                r.table(tableName).indexWait(name),
                r.table(tableName).indexCreate(name, fn).do(function() {
                    return r.table(tableName).indexWait(name)
                })
            )
        ).run().then(function(result) {
            self._indexWasCreated('local');
        }).error(function(error) {
            if (error.message.match(/^Index `/)) {
                self._indexWasCreated('local');
            }
            else {
                self._getModel()._setError(error);
            }
        })

    }

    if (self._getModel()._tableCreated === true) {
        ensureIndex();
    }
    else {
        self.once('created', function() {
            ensureIndex();
        });
    }
}

/*
 * joinedModel: the joined model
 * fieldDoc: the field where the joined document will be kept
 * leftKey: the key in the model used for the join
 * rightKey: the key in the joined model used for the join
 *
 * The foreign key is stores in the joinedModel
 *
 * Post.hasOne(Author, "author", "id", "postId"
 *                                ^- post.id
 *
 * options can be:
 * - init: Boolean (create an index or not)
 * - timeFormat: 'raw'/'native'
 * - enforce_extra: Boolean
 * - enforce_missing: Boolean
 * - enforce_type: 'strict'/'loose'/'none'
 * - validate: 'oncreate'/'onsave'
 */
Model.prototype.hasOne = function(joinedModel, fieldDoc, leftKey, rightKey, options) {
    var self  = this;

    if ((joinedModel instanceof Model) === false) {
        throw new Error("First argument of `hasOne` must be a Model")
    }
    if (fieldDoc in self._getModel()._joins) {
        throw new Error("The field `"+fieldDoc+"` is already used by another relation.");
    }
    if (fieldDoc === "_order") {
        throw new Error("The field `_order` is reserved by thinky. Please use another one.");
    }
    self._getModel()._joins[fieldDoc] = {
        model: joinedModel,
        leftKey: leftKey,
        rightKey: rightKey,
        type: 'hasOne'
    }

    options = options || {};
    if (options.init !== false) {
        var tableName = joinedModel.getTableName();
        var r = joinedModel._getModel()._thinky.r;

        joinedModel._getModel()._indexesToCreate++;
        self._getModel()._foreignIndexesToCreate++;

        self._getModel()._tableReady = false;
        joinedModel._getModel()._tableReady = false;

        if (joinedModel._getModel()._tableCreated === true) {
            return r.branch(
                r.table(tableName).indexList().contains(rightKey),
                r.table(tableName).indexWait(rightKey),
                r.branch(
                    r.table(tableName).info()("primary_key").eq(rightKey),
                    r.table(tableName).indexWait(rightKey),
                    r.table(tableName).indexCreate(rightKey).do(function() {
                        return r.table(tableName).indexWait(rightKey)
                    })
                )
            ).run().then(function(result) {
                joinedModel._indexWasCreated('local');
                self._indexWasCreated('foreign');
            }).error(function(error) {
                if (error.message.match(/^Index `/)) {
                    joinedModel._indexWasCreated('local');
                    self._indexWasCreated('foreign');
                }
                else {
                    joinedModel._getModel()._setError(error);
                    self._getModel()._setError(error);
                }
            })
        }
        else {
            joinedModel.once('created', function() {
                query: r.branch(
                    r.table(tableName).indexList().contains(rightKey),
                    r.table(tableName).indexWait(rightKey),
                    r.branch(
                        r.table(tableName).info()("primary_key").eq(rightKey),
                        r.table(tableName).indexWait(rightKey),
                        r.table(tableName).indexCreate(rightKey).do(function() {
                            return r.table(tableName).indexWait(rightKey)
                        })
                    )
                ).run().then(function() {
                    joinedModel._indexWasCreated('local');
                    self._indexWasCreated('foreign');
                }).error(function(error) {
                    if (error.message.match(/^Index `/)) {
                        joinedModel._indexWasCreated('local');
                        self._indexWasCreated('foreign');
                    }
                    else {
                        joinedModel._getModel()._setError(error);
                        self._getModel()._setError(error);
                    }
                })
            })
        }
    }
}

/*
 * joinedModel: the joined model
 * fieldDoc: the field where the joined document will be kept
 * leftKey: the key in the model used for the join
 * rightKey: the key in the joined model used for the join
 *
 * The foreign key is store in the model calling belongsTo
 *
 * Post.belongsTo(Author, "author", "authorId", "id"
 *                                                ^- author.id
 */
Model.prototype.belongsTo = function(joinedModel, fieldDoc, leftKey, rightKey, options) {
    var self  = this;

    if ((joinedModel instanceof Model) === false) {
        throw new Error("First argument of `belongsTo` must be a Model")
    }
    if (fieldDoc in self._getModel()._joins) {
        throw new Error("The field `"+fieldDoc+"` is already used by another relation.");
    }
    if (fieldDoc === "_order") {
        throw new Error("The field `_order` is reserved by thinky. Please use another one.");
    }

    self._getModel()._joins[fieldDoc] = {
        model: joinedModel,
        leftKey: leftKey,
        rightKey: rightKey,
        type: 'belongsTo'
    }

    joinedModel._getModel()._reverseJoins[fieldDoc] = {
        model: self,
        leftKey: leftKey,
        rightKey: rightKey,
        type: 'belongsTo',
    }

    options = options || {};
    if (options.init !== false) {
        var tableName = self.getTableName();
        var r = self._getModel()._thinky.r;

        self._getModel()._indexesToCreate++;
        joinedModel._getModel()._foreignIndexesToCreate++;

        self._getModel()._tableReady = false;
        joinedModel._getModel()._tableReady = false;

        var query = r.branch(
            r.table(tableName).indexList().contains(leftKey),
            r.table(tableName).indexWait(leftKey),
            r.branch(
                r.table(tableName).info()("primary_key").eq(leftKey),
                {index: leftKey, ready: true},
                r.table(tableName).indexCreate(leftKey).do(function() {
                    return r.table(tableName).indexWait(leftKey)
                })
            )
        )
        
        if (self._getModel()._tableCreated === true) {
            query.run().then(function(result) {
                self._indexWasCreated('local');
                joinedModel._indexWasCreated('foreign');
            }).error(function(error) {
                if (error.message.match(/^Index `/)) {
                    self._indexWasCreated('local');
                    joinedModel._indexWasCreated('foreign');
                }
                else {
                    joinedModel._getModel()._setError(error);
                    self._getModel()._setError(error);
                }
            })
        }
        else {
            self.once('created', function() {
                query.run().then(function() {
                    self._indexWasCreated('local');
                    joinedModel._indexWasCreated('foreign');
                }).error(function(error) {
                    if (error.message.match(/^Index `/)) {
                        self._indexWasCreated('local');
                        joinedModel._indexWasCreated('foreign');
                    }
                    else {
                        joinedModel._getModel()._setError(error);
                        self._getModel()._setError(error);
                    }
                });
            })
        }
    }
}


/*
 * joinedModel: the joined model
 * fieldDoc: the field where the joined document will be kept
 * leftKey: the key in the model used for the join
 * rightKey: the key in the joined model used for the join
 *
 * A post has one author, and an author can write multiple posts
 * Author.hasMany(Post, "posts", "id", "authorId"
 *                                 ^- author.id
 */
Model.prototype.hasMany = function(joinedModel, fieldDoc, leftKey, rightKey, options) {
    var self  = this;

    if ((joinedModel instanceof Model) === false) {
        throw new Error("First argument of `hasMany` must be a Model")
    }
    if (fieldDoc in self._getModel()._joins) {
        throw new Error("The field `"+fieldDoc+"` is already used by another relation.");
    }
    if (fieldDoc === "_order") {
        throw new Error("The field `_order` is reserved by thinky. Please use another one.");
    }

    this._getModel()._joins[fieldDoc] = {
        model: joinedModel,
        leftKey: leftKey,
        rightKey: rightKey,
        type: 'hasMany'
    }

    options = options || {};
    if (options.init !== false) {
        var tableName = joinedModel.getTableName();
        var r = self._getModel()._thinky.r;

        var query = r.branch(
            r.table(tableName).indexList().contains(rightKey),
            r.table(tableName).indexWait(rightKey),
            r.branch(
                r.table(tableName).info()("primary_key").eq(rightKey),
                {index: rightKey, ready: true},
                r.table(tableName).indexCreate(rightKey).do(function() {
                    return r.table(tableName).indexWait(rightKey)
                })
            )
        )

        joinedModel._getModel()._indexesToCreate++;
        self._getModel()._foreignIndexesToCreate++;

        self._getModel()._tableReady = false;
        joinedModel._getModel()._tableReady = false;

        if (joinedModel._getModel()._tableCreated === true) {
            query.run().then(function(result) {
                joinedModel._indexWasCreated('local');
                self._indexWasCreated('foreign');
            }).error(function(error) {
                if (error.message.match(/^Index `.*` already exists/)) {
                    joinedModel._indexWasCreated('local');
                    self._indexWasCreated('foreign');
                }
                else {
                    self._getModel()._setError(error);
                    joinedModel._getModel()._setError(error);
                }
            })
        }
        else {
            joinedModel.on('created', function() {
                query.run().then(function() {
                    joinedModel._indexWasCreated('local');
                    self._indexWasCreated('foreign');
                }).error(function(error) {
                    if (error.message.match(/^Index `.*` already exists/)) {
                        joinedModel._indexWasCreated('local');
                        self._indexWasCreated('foreign');
                    }
                    else {
                        self._getModel()._setError(error);
                        joinedModel._getModel()._setError(error);
                    }
                })
            })
        }
    }
}


/*
 * joinedModel: the joined model
 * fieldDoc: the field where the joined document will be kept
 * leftKey: the key in the model used for the join
 * rightKey: the key in the joined model used for the join
 *
 * Patient.hasAndBelongsToMany(Doctor, "doctors", "id", "id"
 *                                       patient.id-^    ^-doctor.id
 *
 * It automatically creates a table <modelName>_<joinedModel> or <joinedModel>_<modelName> (alphabetic order)
 */
Model.prototype.hasAndBelongsToMany = function(joinedModel, fieldDoc, leftKey, rightKey, options) {
    var self = this;
    var link;
    var thinky = this._getModel()._thinky;

    if ((joinedModel instanceof Model) === false) {
        throw new Error("First argument of `hasAndBelongsToMany` must be a Model")
    }
    if (fieldDoc in self._getModel()._joins) {
        throw new Error("The field `"+fieldDoc+"` is already used by another relation.");
    }
    if (fieldDoc === "_order") {
        throw new Error("The field `_order` is reserved by thinky. Please use another one.");
    }

    if (this._getModel()._name < joinedModel._getModel()._name) {
        link = this._getModel()._name+"_"+joinedModel._getModel()._name;
    }
    else {
        link = joinedModel._getModel()._name+"_"+this._getModel()._name;
    }
    this._getModel()._joins[fieldDoc] = {
        model: joinedModel,
        leftKey: leftKey,
        rightKey: rightKey,
        type: 'hasAndBelongsToMany',
        link: link
    }

    joinedModel._getModel()._reverseJoins[self.getTableName()] = {
        leftKey: leftKey,
        rightKey: rightKey,
        type: 'hasAndBelongsToMany',
        link: link
    }

    if (thinky.models[link] === undefined) {
        linkModel = thinky.createModel(link, {}); // Create a model, claim the namespace and create the table
    }

    options = options || {};
    if (options.init !== false) {
        var r = self._getModel()._thinky.r;

        var queryIndex1 = r.branch(
            r.table(self.getTableName()).indexList().contains(leftKey),
            r.table(self.getTableName()).indexWait(leftKey),
            r.branch(
                r.table(self.getTableName()).info()('primary_key').eq(leftKey),
                {index: leftKey, ready: true},
                r.table(self.getTableName()).indexCreate(leftKey).do(function() {
                    return r.table(self.getTableName()).indexWait(leftKey)
                })
            )
        )
        var queryIndex2 = r.branch(
            r.table(joinedModel.getTableName()).indexList().contains(rightKey),
            r.table(joinedModel.getTableName()).indexWait(rightKey),
            r.branch(
                r.table(joinedModel.getTableName()).info()('primary_key').eq(rightKey),
                {index: rightKey, ready: true},
                r.table(joinedModel.getTableName()).indexCreate(rightKey).do(function() {
                    return r.table(joinedModel.getTableName()).indexWait(rightKey)
                })
            )
        )

        var query = r.branch(
            r.table(link).indexList().contains(self.getTableName()+'_'+leftKey),
            r.table(link).indexWait(self.getTableName()+'_'+leftKey),
            r.table(link).indexCreate(self.getTableName()+'_'+leftKey).do(function() {
                return r.table(link).indexWait(self.getTableName()+'_'+leftKey)
            })
        ).do(function() {
            return r.branch(
                r.table(link).indexList().contains(self.getTableName()+'_'+leftKey),
                r.table(link).indexWait(self.getTableName()+'_'+leftKey),
                r.table(link).indexCreate(self.getTableName()+'_'+leftKey).do(function() {
                    return r.table(link).indexWait(self.getTableName()+'_'+leftKey)
                })
            )
        }).do(function() {
            return r.branch(
                r.table(link).indexList().contains(joinedModel.getTableName()+'_'+rightKey),
                r.table(link).indexWait(joinedModel.getTableName()+'_'+rightKey),
                r.table(link).indexCreate(joinedModel.getTableName()+'_'+rightKey).do(function() {
                    return r.table(link).indexWait(joinedModel.getTableName()+'_'+rightKey)
                })
            )
        })

        self._getModel()._tableReady = false;
        joinedModel._getModel()._tableReady = false;
        self._getModel()._indexesToCreate++;
        joinedModel._getModel()._foreignIndexesToCreate++;

        if (self._getModel()._tableCreated === true) {
            queryIndex1.run().then(function(result) {
                self._indexWasCreated('local');
                joinedModel._indexWasCreated('foreign');
            }).error(function(error) {
                if (error.message.match(/^Index `/)) {
                    self._indexWasCreated('local');
                    joinedModel._indexWasCreated('foreign');
                }
                else {
                    self._getModel()._setError(error);
                    joinedModel._getModel()._setError(error);
                }
            })
        }
        else {
            self.on('created', function() {
                queryIndex1.run().then(function() {
                    self._indexWasCreated('local');
                    joinedModel._indexWasCreated('foreign');
                }).error(function(error) {
                    if (error.message.match(/^Index `/)) {
                        self._indexWasCreated('local');
                        joinedModel._indexWasCreated('foreign');
                    }
                    else {
                        self._getModel()._setError(error);
                    }
                });
            });
        }

        joinedModel._getModel()._tableReady = false;
        joinedModel._getModel()._indexesToCreate++;
        self._getModel()._foreignIndexesToCreate++;
        if (joinedModel._getModel()._tableCreated === true) {
            queryIndex2.run().then(function(result) {
                joinedModel._indexWasCreated('local');
                self._indexWasCreated('foreign');
            }).error(function(error) {
                if (error.message.match(/^Index `/)) {
                    joinedModel._indexWasCreated('local');
                    self._indexWasCreated('foreign');
                }
                else {
                    self._getModel()._setError(error);
                    joinedModel._getModel()._setError(error);
                }
            })
        }
        else {
            joinedModel.on('created', function() {
                queryIndex2.run().then(function() {
                    joinedModel._indexWasCreated('local');
                    self._indexWasCreated('foreign');
                }).error(function(error) {
                    if (error.message.match(/^Index `/)) {
                        joinedModel._indexWasCreated('local');
                        self._indexWasCreated('foreign');
                    }
                    else {
                        self._getModel()._setError(error);
                        joinedModel._getModel()._setError(error);
                    }
                });
            });
        }


        return new Promise(function(resolve, reject) {
            var successCb = function() {
                self._indexWasCreated('foreign');
                joinedModel._indexWasCreated('foreign');
                resolve();
            }

            var errorCb = function(error) {
                if (error.message.match(/^Index `/)) {
                    self._indexWasCreated('foreign');
                    joinedModel._indexWasCreated('foreign');
                    resolve();
                }
                else if (error.message.match(/^Table `.*` already exists/)) {
                    self._indexWasCreated('foreign');
                    joinedModel._indexWasCreated('foreign');
                    resolve();
                }

                else {
                    self._getModel()._setError(error);
                    joinedModel._getModel()._setError(error);
                    reject(error);
                }
            }

            self._getModel()._foreignIndexesToCreate++;
            joinedModel._getModel()._foreignIndexesToCreate++;
            if (linkModel._getModel()._tableReady === true) {
                query.run().then(successCb).error(errorCb)
            }
            else {
                linkModel.on('ready', function() {
                    query.run().then(successCb).error(errorCb)
                });
            }
        })
    }
}

// Import rethinkdbdash methods
var Term = require('rethinkdbdash')({pool: false}).expr(1).__proto__;
for(var key in Term) {
    if ((Term.hasOwnProperty(key)) && (key !== 'run') && (key[0] !== '_')) {
        (function(key) {
            Model.prototype[key] = function() {
                var query = new Query(this);
                query = query[key].apply(query, arguments);
                return query;
            }
        })(key);
    }
}

Model.prototype.getJoin = function() {
    var query = new Query(this);
    return query.getJoin.apply(query, arguments)
}

Model.prototype.run = function(options) {
    var query = new Query(this);
    return query.run(options);
}
Model.prototype.execute = function(options) {
    var query = new Query(this);
    return query.execute(options);
}

Model.prototype.define = function(key, fn) {
    this._methods[key] = fn;
}



Model.prototype._parse = function(data) {
    var self = this;
    var p = new Promise(function(resolve, reject) {
        if ((util.isPlainObject(data)) && (data.__proto__.next !== undefined)) { // Checking if a cursor
            data.toArray().then(function(result) {
                try{
                    for(var i=0; i<result.length; i++) {
                        self.emit('retrieved', result[i]);
                        result[i] = new self(result[i])
                        result[i].validate();
                        result[i]._setSaved(true);
                    }
                    resolve(result);
                }
                catch(error) {
                    var newError = new Error();
                    newError.message = "The results could not be converted to instances of `"+self.getTableName()+"`\nDetailed error: "+error.message
                
                    return reject(newError);
                }
            }).error(reject)
        }
        else {
            // If we get a GROUPED_DATA, we convert documents in each group
            if (util.isPlainObject(data) && (data.$reql_type$ === "GROUPED_DATA")) {
                try{
                    var result = [];
                    var reduction, newDoc;
                    for(var i=0; i<data.data.length; i++) {
                        reduction = [];
                        for(var j=0; j<data.data[i][1].length; j++) {
                            self.emit('retrieved', data.data[i][1][j]);
                            newDoc = new self(data.data[i][1][j]);
                            newDoc.validate();
                            newDoc._setSaved(true);

                            reduction.push(newDoc)
                        }
                        result.push({
                            group: data.data[i][0],
                            reduction: reduction
                        })
                    }
                    resolve(result)
                }
                catch(err) {
                    reject(err)
                }
            }
            else {
                if (data === null) { // makeDocument is true, but we got `null`
                    reject(new Error("Cannot build a new instance of `"+self.getTableName()+"` with `null`."))
                }
                else {
                    try{
                        self.emit('retrieved', data);
                        data = new self(data);
                        data.validate();
                        data._setSaved(true);
                        resolve(data)
                    }
                    catch(error) {
                        reject(error);
                    }
                }
            }
        }
    })
    return p;
}

Model.prototype.pre = function(ev, fn) {
}

/*
 * Implement an interface similar to events.EventEmitter
 */
Model.prototype.docAddListener = function(eventKey, listener) {
    var listeners = this._getModel()._listeners;
    if (listeners[eventKey] == null) {
        listeners[eventKey] = [];
    }
    listeners[eventKey].push({
        once: false,
        listener: listener
    });
}
Model.prototype.docOn = Model.prototype.docAddListener;

Model.prototype.docOnce = function(eventKey, listener) {
    var listeners = this._getModel()._listeners;
    if (listeners[eventKey] == null) {
        listeners[eventKey] = [];
    }
    listeners[eventKey].push({
        once: true,
        listener: listener
    });
}

Model.prototype.docListeners = function(eventKey, raw) {
    if (eventKey == null) {
        return this._getModel()._listeners
    }

    raw = raw || true;
    if (raw === true) {
        return this._getModel()._listeners[eventKey];
    }
    else {
        return this._getModel()._listeners[eventKey].map(function(fn) {
            return fn.listener;
        });
    }
}

Model.prototype.docSetMaxListeners = function(n) {
    this._getModel()._maxListeners = n;
}

Model.prototype.docRemoveListener = function(ev, listener) {
    if (Array.isArray(this._getModel()._listeners[ev])) {
        for(var i=0; i<this._getModel()._listeners[ev].length; i++) {
            if (this._getModel()._listeners[ev][i] === listener) {
                this._getModel()._listeners[ev].splice(i, 1);
                break;
            }
        }
    }
}

Model.prototype.docRemoveAllListeners = function(ev) {
    if (ev === undefined) {
        delete this._getModel()._listeners[ev]
    }
    else {
        delete this._getModel()._listeners = {};
    }
}

module.exports = Model;

<|MERGE_RESOLUTION|>--- conflicted
+++ resolved
@@ -81,7 +81,6 @@
                 else if (proto._joins[key].type === 'belongsTo') {
                     doc[key] = new proto._joins[key].model(doc[key], options);
 
-<<<<<<< HEAD
                     if (doc[key].__proto__._parents._belongsTo[doc._getModel()._name] == null) {
                         doc[key].__proto__._parents._belongsTo[doc._getModel()._name] = [];
                     }
@@ -90,17 +89,6 @@
                         foreignKey: doc._getModel()._joins[key].leftKey,
                         key: key
                     });
-
-=======
-                    if (doc[key].__proto__._parents._belongsTo[model.getTableName()] == null) {
-                        doc[key].__proto__._parents._belongsTo[model.getTableName()] = [];
-                    }
-                    doc[key].__proto__._parents._belongsTo[model.getTableName()].push({
-                        doc: doc,
-                        foreignKey: model._joins[key].leftKey,
-                        key: key // foreignDoc
-                    });
->>>>>>> aff54933
                 }
                 else if (proto._joins[key].type === 'hasMany') {
                     doc.__proto__._hasMany[key] = []
