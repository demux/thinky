var util = require(__dirname+'/../util.js');
<<<<<<< HEAD
var schemaUtil = require(__dirname+'/../schema.js');

=======
var Errors = require(__dirname+'/../errors.js');
>>>>>>> d9e3c5e4

function TypeObject() {
  this._default = undefined;
  this._validator = undefined;
  this._options = {};
  this._schema = {};
}


TypeObject.prototype._setModel = function(model) {
  this._model = model;
  return this;
}


TypeObject.prototype.options = function(options) {
  if (util.isPlainObject(options)) {
    if (options.enforce_missing != null) {
      this._options.enforce_missing =  options.enforce_missing
    }
    if (options.enforce_type != null) {
      this._options.enforce_type = options.enforce_type;
    }
    if (options.enforce_extra != null) {
      this._options.enforce_extra = options.enforce_extra
    }
  }
  return this;
}


TypeObject.prototype.optional = function() {
  this._options.enforce_missing = false;
  return this;
}


TypeObject.prototype.required = function() {
  this._options.enforce_missing = true;
  return this;
}


TypeObject.prototype.allowNull = function(value) {
  if (this._options.enforce_type === 'strict') {
    if (value === true) {
      this._options.enforce_type = 'loose'
    }
    // else a no-op, strict -> strict
  }
  else if (this._options.enforce_type !== 'none') {
    // The value is loose or undefined
    if (value === true) {
      this._options.enforce_type = 'loose'
    }
    else {
      // The default value is loose, so if we call allowNull(false), it becomes strict
      this._options.enforce_type = 'strict'
    }
  }
  // else no op, type.any() is the same as type.any().allowNull(<bool>)
  return this;
}


TypeObject.prototype.allowExtra = function(allowed) {
  if (allowed === true) {
    this._options.enforce_extra = 'none';
  }
  else if (allowed === false) {
    this._options.enforce_extra = 'strict';
  }
  return this;
}


TypeObject.prototype.removeExtra = function() {
  this._options.enforce_extra = 'remove';
  return this;
}


TypeObject.prototype.schema = function(schema) {
  // Users shouldn't use the deprecated syntax with the chainable one
  // We do not parse the schema as we don't have the current prefix, options etc.
  this._schema = schema;
  return this;
}


TypeObject.prototype.setKey = function(key, schema) {
  this._schema[key] = schema;
  return this;
}


TypeObject.prototype.default = function(fnOrValue) {
  this._default = fnOrValue;
  return this;
}


TypeObject.prototype.validator = function(fn) {
  if (typeof fn === "function") {
    this._validator = fn;
  }
  return this;
}


TypeObject.prototype.validate = function(object, prefix, options) {
  var self = this;
  var localOptions = util.mergeOptions(this._options, options);

  if (util.validateIfUndefined(object, prefix, "object", localOptions)) return;

  if ((typeof self._validator === "function") && (self._validator(object) === false)) {
    throw new Errors.ValidationError("Validator for the field "+prefix+" returned `false`.");
  }

  if ((typeof object === 'function') && (object._query !== undefined)) {
    // We do not check ReQL terms
  }
  else if (util.isPlainObject(object) === false) {
    if (localOptions.enforce_type === "strict") {
      util.strictType(prefix, "object");
    }
    else if ((localOptions.enforce_type === "loose") && (object !== null)) {
      util.looseType(prefix, "object");
    }
  }
  else {
    util.loopKeys(self._schema, function(schema, key) {
      schema[key].validate(object[key], prefix+"["+key+"]", options);
    });

    // We clean extra fields in validate, for a use case, see:
    // https://github.com/neumino/thinky/pull/123#issuecomment-56254682
    if (localOptions.enforce_extra === "remove") {
      util.loopKeys(object, function(object, key) {
        if ((self._model === undefined || self._model._joins.hasOwnProperty(key) === false)
            && (self._schema[key] === undefined)) {
          delete object[key];
        }
      });
    }
    else if (localOptions.enforce_extra === "strict") {
      util.loopKeys(object, function(object, key) {
        if ((self._model === undefined || self._model._joins.hasOwnProperty(key) === false)
            && (self._schema[key] === undefined)) {
          util.extraField(prefix, key);
        }
      });
    }
  }
}


TypeObject.prototype._getDefaultFields = function(prefix, defaultFields, virtualFields) {
  if (this._default !== undefined) {
    defaultFields.push({
      path: prefix,
      value: this._default,
    });
  }
  if (this._schema !== undefined) {
    util.loopKeys(this._schema, function(_schema, key) {
      if (typeof _schema[key]._getDefaultFields !== 'function') {
        console.log(_schema);
        console.log(key);
        console.log(_schema[key]);
      }
      _schema[key]._getDefaultFields(prefix.concat(key), defaultFields, virtualFields);
    })
  }
}


module.exports = TypeObject;<|MERGE_RESOLUTION|>--- conflicted
+++ resolved
@@ -1,10 +1,5 @@
 var util = require(__dirname+'/../util.js');
-<<<<<<< HEAD
-var schemaUtil = require(__dirname+'/../schema.js');
-
-=======
 var Errors = require(__dirname+'/../errors.js');
->>>>>>> d9e3c5e4
 
 function TypeObject() {
   this._default = undefined;
